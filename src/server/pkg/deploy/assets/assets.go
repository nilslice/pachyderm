package assets

import (
	"fmt"
	"io"
	"path/filepath"
	"strconv"

	"github.com/pachyderm/pachyderm/src/server/pfs/server"
	"github.com/pachyderm/pachyderm/src/server/pkg/deploy"
	"github.com/ugorji/go/codec"
	"k8s.io/kubernetes/pkg/api/resource"
	"k8s.io/kubernetes/pkg/api/unversioned"
	api "k8s.io/kubernetes/pkg/api/v1"
	extensions "k8s.io/kubernetes/pkg/apis/extensions/v1beta1"
)

var (
	suite                  = "pachyderm"
	volumeSuite            = "pachyderm-pps-storage"
	pachdImage             = "pachyderm/pachd"
	etcdImage              = "gcr.io/google_containers/etcd:2.0.12"
	rethinkImage           = "rethinkdb:2.3.3"
	registryImage          = "registry:2"
	serviceAccountName     = "pachyderm"
	etcdName               = "etcd"
	pachdName              = "pachd"
	rethinkName            = "rethink"
	rethinkVolumeName      = "rethink-volume"
	rethinkVolumeClaimName = "rethink-volume-claim"
	registryName           = "registry"
	amazonSecretName       = "amazon-secret"
	googleSecretName       = "google-secret"
	microsoftSecretName    = "microsoft-secret"
	initName               = "pachd-init"
	trueVal                = true
	jsonEncoderHandle      = &codec.JsonHandle{
		BasicHandle: codec.BasicHandle{
			EncodeOptions: codec.EncodeOptions{Canonical: true},
		},
		Indent: 2,
	}
)

type backend int

const (
	localBackend backend = iota
	amazonBackend
	googleBackend
	microsoftBackend
)

// ServiceAccount returns a kubernetes service account for use with Pachyderm.
func ServiceAccount() *api.ServiceAccount {
	return &api.ServiceAccount{
		TypeMeta: unversioned.TypeMeta{
			Kind:       "ServiceAccount",
			APIVersion: "v1",
		},
		ObjectMeta: api.ObjectMeta{
			Name:   serviceAccountName,
			Labels: labels(""),
		},
	}
}

// PachdRc returns a pachd replication controller.
func PachdRc(shards uint64, backend backend, hostPath string, version string) *api.ReplicationController {
	image := pachdImage
	if version != "" {
		image += ":" + version
	}
	// we turn metrics on only if we have a static version this prevents dev
	// clusters from reporting metrics
	metrics := "true"
	if version == deploy.DevVersionTag {
		metrics = "false"
	}
	volumes := []api.Volume{
		{
			Name: "pach-disk",
		},
	}
	volumeMounts := []api.VolumeMount{
		{
			Name:      "pach-disk",
			MountPath: "/pach",
		},
	}
	readinessProbe := &api.Probe{
		Handler: api.Handler{
			Exec: &api.ExecAction{
				Command: []string{
					"./pachd",
					"--readiness-check",
				},
			},
		},
		InitialDelaySeconds: 15,
		TimeoutSeconds:      1,
	}
	var backendEnvVar string
	switch backend {
	case localBackend:
		volumes[0].HostPath = &api.HostPathVolumeSource{
			Path: filepath.Join(hostPath, "pachd"),
		}
	case amazonBackend:
		backendEnvVar = server.AmazonBackendEnvVar
		volumes = append(volumes, api.Volume{
			Name: amazonSecretName,
			VolumeSource: api.VolumeSource{
				Secret: &api.SecretVolumeSource{
					SecretName: amazonSecretName,
				},
			},
		})
		volumeMounts = append(volumeMounts, api.VolumeMount{
			Name:      amazonSecretName,
			MountPath: "/" + amazonSecretName,
		})
	case googleBackend:
		backendEnvVar = server.GoogleBackendEnvVar
		volumes = append(volumes, api.Volume{
			Name: googleSecretName,
			VolumeSource: api.VolumeSource{
				Secret: &api.SecretVolumeSource{
					SecretName: googleSecretName,
				},
			},
		})
		volumeMounts = append(volumeMounts, api.VolumeMount{
			Name:      googleSecretName,
			MountPath: "/" + googleSecretName,
		})
	case microsoftBackend:
		backendEnvVar = server.MicrosoftBackendEnvVar
		volumes = append(volumes, api.Volume{
			Name: microsoftSecretName,
			VolumeSource: api.VolumeSource{
				Secret: &api.SecretVolumeSource{
					SecretName: microsoftSecretName,
				},
			},
		})
		volumeMounts = append(volumeMounts, api.VolumeMount{
			Name:      microsoftSecretName,
			MountPath: "/" + microsoftSecretName,
		})
	}
	replicas := int32(1)
	return &api.ReplicationController{
		TypeMeta: unversioned.TypeMeta{
			Kind:       "ReplicationController",
			APIVersion: "v1",
		},
		ObjectMeta: api.ObjectMeta{
			Name:   pachdName,
			Labels: labels(pachdName),
		},
		Spec: api.ReplicationControllerSpec{
			Replicas: &replicas,
			Selector: map[string]string{
				"app": pachdName,
			},
			Template: &api.PodTemplateSpec{
				ObjectMeta: api.ObjectMeta{
					Name:   pachdName,
					Labels: labels(pachdName),
				},
				Spec: api.PodSpec{
					Containers: []api.Container{
						{
							Name:  pachdName,
							Image: image,
							Env: []api.EnvVar{
								{
									Name:  "PACH_ROOT",
									Value: "/pach",
								},
								{
									Name:  "NUM_SHARDS",
									Value: strconv.FormatUint(shards, 10),
								},
								{
									Name:  "STORAGE_BACKEND",
									Value: backendEnvVar,
								},
								{
									Name: "PACHD_POD_NAMESPACE",
									ValueFrom: &api.EnvVarSource{
										FieldRef: &api.ObjectFieldSelector{
											APIVersion: "v1",
											FieldPath:  "metadata.namespace",
										},
									},
								},
								{
									Name:  "JOB_SHIM_IMAGE",
									Value: fmt.Sprintf("pachyderm/job-shim:%s", version),
								},
								{
									Name:  "JOB_IMAGE_PULL_POLICY",
									Value: "IfNotPresent",
								},
								{
									Name:  "PACHD_VERSION",
									Value: version,
								},
								{
									Name:  "METRICS",
									Value: metrics,
								},
							},
							Ports: []api.ContainerPort{
								{
									ContainerPort: 650,
									Protocol:      "TCP",
									Name:          "api-grpc-port",
								},
								{
									ContainerPort: 651,
									Name:          "trace-port",
								},
							},
							VolumeMounts: volumeMounts,
							SecurityContext: &api.SecurityContext{
								Privileged: &trueVal, // god is this dumb
							},
							ReadinessProbe:  readinessProbe,
							ImagePullPolicy: "IfNotPresent",
						},
					},
					ServiceAccountName: serviceAccountName,
					Volumes:            volumes,
				},
			},
		},
	}
}

// PachdService returns a pachd service.
func PachdService() *api.Service {
	return &api.Service{
		TypeMeta: unversioned.TypeMeta{
			Kind:       "Service",
			APIVersion: "v1",
		},
		ObjectMeta: api.ObjectMeta{
			Name:   pachdName,
			Labels: labels(pachdName),
		},
		Spec: api.ServiceSpec{
			Type: api.ServiceTypeNodePort,
			Selector: map[string]string{
				"app": pachdName,
			},
			Ports: []api.ServicePort{
				{
					Port:     650,
					Name:     "api-grpc-port",
					NodePort: 30650,
				},
				{
					Port:     651,
					Name:     "trace-port",
					NodePort: 30651,
				},
			},
		},
	}
}

// EtcdRc returns an etcd replication controller.
func EtcdRc(hostPath string) *api.ReplicationController {
	replicas := int32(1)
	return &api.ReplicationController{
		TypeMeta: unversioned.TypeMeta{
			Kind:       "ReplicationController",
			APIVersion: "v1",
		},
		ObjectMeta: api.ObjectMeta{
			Name:   etcdName,
			Labels: labels(etcdName),
		},
		Spec: api.ReplicationControllerSpec{
			Replicas: &replicas,
			Selector: map[string]string{
				"app": etcdName,
			},
			Template: &api.PodTemplateSpec{
				ObjectMeta: api.ObjectMeta{
					Name:   etcdName,
					Labels: labels(etcdName),
				},
				Spec: api.PodSpec{
					Containers: []api.Container{
						{
							Name:  etcdName,
							Image: etcdImage,
							//TODO figure out how to get a cluster of these to talk to each other
							Command: []string{
								"/usr/local/bin/etcd",
								"--bind-addr=0.0.0.0:2379",
								"--data-dir=/var/data/etcd",
							},
							Ports: []api.ContainerPort{
								{
									ContainerPort: 2379,
									Name:          "client-port",
								},
								{
									ContainerPort: 2380,
									Name:          "peer-port",
								},
							},
							VolumeMounts: []api.VolumeMount{
								{
									Name:      "etcd-storage",
									MountPath: "/var/data/etcd",
								},
							},
							ImagePullPolicy: "IfNotPresent",
						},
					},
					Volumes: []api.Volume{
						{
							Name: "etcd-storage",
							VolumeSource: api.VolumeSource{
								HostPath: &api.HostPathVolumeSource{
									Path: filepath.Join(hostPath, "etcd"),
								},
							},
						},
					},
				},
			},
		},
	}
}

// EtcdService returns an etcd service.
func EtcdService() *api.Service {
	return &api.Service{
		TypeMeta: unversioned.TypeMeta{
			Kind:       "Service",
			APIVersion: "v1",
		},
		ObjectMeta: api.ObjectMeta{
			Name:   etcdName,
			Labels: labels(etcdName),
		},
		Spec: api.ServiceSpec{
			Selector: map[string]string{
				"app": etcdName,
			},
			Ports: []api.ServicePort{
				{
					Port: 2379,
					Name: "client-port",
				},
				{
					Port: 2380,
					Name: "peer-port",
				},
			},
		},
	}
}

// RethinkRc returns a rethinkdb replication controller.
func RethinkRc(backend backend, volume string, hostPath string) *api.ReplicationController {
	replicas := int32(1)
	spec := &api.ReplicationController{
		TypeMeta: unversioned.TypeMeta{
			Kind:       "ReplicationController",
			APIVersion: "v1",
		},
		ObjectMeta: api.ObjectMeta{
			Name:   rethinkName,
			Labels: labels(rethinkName),
		},
		Spec: api.ReplicationControllerSpec{
			Replicas: &replicas,
			Selector: map[string]string{
				"app": rethinkName,
			},
			Template: &api.PodTemplateSpec{
				ObjectMeta: api.ObjectMeta{
					Name:   rethinkName,
					Labels: labels(rethinkName),
				},
				Spec: api.PodSpec{
					Containers: []api.Container{
						{
							Name:  rethinkName,
							Image: rethinkImage,
							//TODO figure out how to get a cluster of these to talk to each other
							Command: []string{"rethinkdb", "-d", "/var/rethinkdb/data", "--bind", "all"},
							Ports: []api.ContainerPort{
								{
									ContainerPort: 8080,
									Name:          "admin-port",
								},
								{
									ContainerPort: 28015,
									Name:          "driver-port",
								},
								{
									ContainerPort: 29015,
									Name:          "cluster-port",
								},
							},
							VolumeMounts: []api.VolumeMount{
								{
									Name:      "rethink-storage",
									MountPath: "/var/rethinkdb/",
								},
							},
							ImagePullPolicy: "IfNotPresent",
						},
					},
					Volumes: []api.Volume{
						{
							Name: "rethink-storage",
						},
					},
				},
			},
		},
	}

	if backend != localBackend && volume != "" {
		spec.Spec.Template.Spec.Volumes[0].PersistentVolumeClaim = &api.PersistentVolumeClaimVolumeSource{
			ClaimName: rethinkVolumeClaimName,
		}
	} else if backend == localBackend || backend == microsoftBackend {
		// ToDo: workaround until https://github.com/pachyderm/pachyderm/issues/960
		spec.Spec.Template.Spec.Volumes[0].HostPath = &api.HostPathVolumeSource{
			Path: filepath.Join(hostPath, "rethink"),
		}
	}

	return spec
}

// RethinkService returns a rethinkdb service.
func RethinkService() *api.Service {
	return &api.Service{
		TypeMeta: unversioned.TypeMeta{
			Kind:       "Service",
			APIVersion: "v1",
		},
		ObjectMeta: api.ObjectMeta{
			Name:   rethinkName,
			Labels: labels(rethinkName),
		},
		Spec: api.ServiceSpec{
			Type: api.ServiceTypeNodePort,
			Selector: map[string]string{
				"app": rethinkName,
			},
			Ports: []api.ServicePort{
				{
					Port:     8080,
					Name:     "admin-port",
					NodePort: 32080,
				},
				{
					Port:     28015,
					Name:     "driver-port",
					NodePort: 32081,
				},
				{
					Port:     29015,
					Name:     "cluster-port",
					NodePort: 32082,
				},
			},
		},
	}
}

// InitJob returns a pachd-init job.
func InitJob(version string) *extensions.Job {
	image := pachdImage
	if version != "" {
		image += ":" + version
	}
	return &extensions.Job{
		TypeMeta: unversioned.TypeMeta{
			Kind:       "Job",
			APIVersion: "extensions/v1beta1",
		},
		ObjectMeta: api.ObjectMeta{
			Name:   initName,
			Labels: labels(initName),
		},
		Spec: extensions.JobSpec{
			Selector: &extensions.LabelSelector{
				MatchLabels: labels(initName),
			},
			Template: api.PodTemplateSpec{
				ObjectMeta: api.ObjectMeta{
					Name:   initName,
					Labels: labels(initName),
				},
				Spec: api.PodSpec{
					Containers: []api.Container{
						{
							Name:  initName,
							Image: image,
							Env: []api.EnvVar{
								{
									Name:  "PACH_ROOT",
									Value: "/pach",
								},
								{
									Name:  "INIT",
									Value: "true",
								},
							},
							ImagePullPolicy: "IfNotPresent",
						},
					},
					RestartPolicy: "OnFailure",
				},
			},
		},
	}
}

func RegistryRc() *api.ReplicationController {
	replicas := int32(1)
	return &api.ReplicationController{
		TypeMeta: unversioned.TypeMeta{
			Kind:       "ReplicationController",
			APIVersion: "v1",
		},
		ObjectMeta: api.ObjectMeta{
			Name:   registryName,
			Labels: labels(registryName),
		},
		Spec: api.ReplicationControllerSpec{
			Replicas: &replicas,
			Selector: map[string]string{
				"app": registryName,
			},
			Template: &api.PodTemplateSpec{
				ObjectMeta: api.ObjectMeta{
					Name:   registryName,
					Labels: labels(registryName),
				},
				Spec: api.PodSpec{
					Containers: []api.Container{
						{
							Name:  registryName,
							Image: registryImage,
							Env: []api.EnvVar{
								{
									Name:  "REGISTRY_HTTP_ADDR",
									Value: ":5000",
								},
								{
									Name:  "REGISTRY_STORAGE_FILESYSTEM_ROOTDIRECTORY",
									Value: "/var/lib/registry",
								},
							},
							Resources: api.ResourceRequirements{
								Limits: map[api.ResourceName]resource.Quantity{
									"cpu":    resource.MustParse("100m"),
									"memory": resource.MustParse("100Mi"),
								},
								Requests: map[api.ResourceName]resource.Quantity{
									"cpu":    resource.MustParse("100m"),
									"memory": resource.MustParse("100Mi"),
								},
							},
							Ports: []api.ContainerPort{
								{
									ContainerPort: 5000,
									Name:          "registry",
								},
							},
							VolumeMounts: []api.VolumeMount{
								{
									Name:      "image-storage",
									MountPath: "/var/lib/registry",
								},
							},
							ImagePullPolicy: "IfNotPresent",
						},
					},
					Volumes: []api.Volume{
						{
							Name: "image-storage",
						},
					},
				},
			},
		},
	}
}

// RegistryService returns a registry service.
func RegistryService() *api.Service {
	return &api.Service{
		TypeMeta: unversioned.TypeMeta{
			Kind:       "Service",
			APIVersion: "v1",
		},
		ObjectMeta: api.ObjectMeta{
			Name:   registryName,
			Labels: labels(registryName),
		},
		Spec: api.ServiceSpec{
			Type: api.ServiceTypeNodePort,
			Selector: map[string]string{
				"app": registryName,
			},
			Ports: []api.ServicePort{
				{
					Port:     5000,
					Name:     "registry",
					NodePort: 30500,
				},
			},
		},
	}
}

// AmazonSecret creates an amazon secret with the following parameters:
//   bucket - S3 bucket name
//   id     - AWS access key id
//   secret - AWS secret access key
//   token  - AWS access token
//   region - AWS region
func AmazonSecret(bucket string, id string, secret string, token string, region string) *api.Secret {
	return &api.Secret{
		TypeMeta: unversioned.TypeMeta{
			Kind:       "Secret",
			APIVersion: "v1",
		},
		ObjectMeta: api.ObjectMeta{
			Name:   amazonSecretName,
			Labels: labels(amazonSecretName),
		},
		Data: map[string][]byte{
			"bucket": []byte(bucket),
			"id":     []byte(id),
			"secret": []byte(secret),
			"token":  []byte(token),
			"region": []byte(region),
		},
	}
}

// GoogleSecret creates a google secret with a bucket name.
func GoogleSecret(bucket string) *api.Secret {
	return &api.Secret{
		TypeMeta: unversioned.TypeMeta{
			Kind:       "Secret",
			APIVersion: "v1",
		},
		ObjectMeta: api.ObjectMeta{
			Name:   googleSecretName,
			Labels: labels(googleSecretName),
		},
		Data: map[string][]byte{
			"bucket": []byte(bucket),
		},
	}
}

// MicrosoftSecret creates a microsoft secret with following parameters:
//   container - Azure blob container
//   id    	   - Azure storage account name
//   secret    - Azure storage account key
func MicrosoftSecret(container string, id string, secret string) *api.Secret {
	return &api.Secret{
		TypeMeta: unversioned.TypeMeta{
			Kind:       "Secret",
			APIVersion: "v1",
		},
		ObjectMeta: api.ObjectMeta{
			Name:   microsoftSecretName,
			Labels: labels(microsoftSecretName),
		},
		Data: map[string][]byte{
			"container": []byte(container),
			"id":        []byte(id),
			"secret":    []byte(secret),
		},
	}
}

// RethinkVolume creates a persistent volume with a backend
// (local, amazon, google), a name, and a size in gigabytes.
func RethinkVolume(backend backend, name string, size int) *api.PersistentVolume {
	spec := &api.PersistentVolume{
		TypeMeta: unversioned.TypeMeta{
			Kind:       "PersistentVolume",
			APIVersion: "v1",
		},
		ObjectMeta: api.ObjectMeta{
			Name:   rethinkVolumeName,
			Labels: volumeLabels(rethinkVolumeName),
		},
		Spec: api.PersistentVolumeSpec{
			Capacity: map[api.ResourceName]resource.Quantity{
				"storage": resource.MustParse(fmt.Sprintf("%vGi", size)),
			},
			AccessModes:                   []api.PersistentVolumeAccessMode{api.ReadWriteOnce},
			PersistentVolumeReclaimPolicy: api.PersistentVolumeReclaimRetain,
		},
	}

	switch backend {
	case amazonBackend:
		spec.Spec.PersistentVolumeSource = api.PersistentVolumeSource{
			AWSElasticBlockStore: &api.AWSElasticBlockStoreVolumeSource{
				FSType:   "ext4",
				VolumeID: name,
			},
		}
	case googleBackend:
		spec.Spec.PersistentVolumeSource = api.PersistentVolumeSource{
			GCEPersistentDisk: &api.GCEPersistentDiskVolumeSource{
				FSType: "ext4",
				PDName: name,
			},
		}
	default:
		panic("cannot generate volume spec for unknown backend")
	}

	return spec
}

// RethinkVolumeClaim creates a persistent volume claim with a size in gigabytes.
func RethinkVolumeClaim(size int) *api.PersistentVolumeClaim {
	return &api.PersistentVolumeClaim{
		TypeMeta: unversioned.TypeMeta{
			Kind:       "PersistentVolumeClaim",
			APIVersion: "v1",
		},
		ObjectMeta: api.ObjectMeta{
			Name:   rethinkVolumeClaimName,
			Labels: volumeLabels(rethinkVolumeClaimName),
		},
		Spec: api.PersistentVolumeClaimSpec{
			Resources: api.ResourceRequirements{
				Requests: map[api.ResourceName]resource.Quantity{
					"storage": resource.MustParse(fmt.Sprintf("%vGi", size)),
				},
			},
			AccessModes: []api.PersistentVolumeAccessMode{api.ReadWriteOnce},
		},
	}
}

// WriteAssets writes the assets to w.
func WriteAssets(w io.Writer, shards uint64, backend backend,
<<<<<<< HEAD
	volumeName string, volumeSize int, hostPath string, registry bool, version string) {
	encoder := codec.NewEncoder(w, &codec.JsonHandle{Indent: 2})
=======
	volumeName string, volumeSize int, hostPath string, version string) {
	encoder := codec.NewEncoder(w, jsonEncoderHandle)
>>>>>>> bc47de16

	ServiceAccount().CodecEncodeSelf(encoder)
	fmt.Fprintf(w, "\n")

	if backend != localBackend && volumeName != "" {
		RethinkVolume(backend, volumeName, volumeSize).CodecEncodeSelf(encoder)
		fmt.Fprintf(w, "\n")
		RethinkVolumeClaim(volumeSize).CodecEncodeSelf(encoder)
		fmt.Fprintf(w, "\n")
	}

	EtcdRc(hostPath).CodecEncodeSelf(encoder)
	fmt.Fprintf(w, "\n")
	EtcdService().CodecEncodeSelf(encoder)
	fmt.Fprintf(w, "\n")

	RethinkService().CodecEncodeSelf(encoder)
	fmt.Fprintf(w, "\n")
	RethinkRc(backend, volumeName, hostPath).CodecEncodeSelf(encoder)
	fmt.Fprintf(w, "\n")

	InitJob(version).CodecEncodeSelf(encoder)
	fmt.Fprintf(w, "\n")

	PachdService().CodecEncodeSelf(encoder)
	fmt.Fprintf(w, "\n")
	PachdRc(shards, backend, hostPath, version).CodecEncodeSelf(encoder)
	fmt.Fprintf(w, "\n")

	if registry {
		RegistryRc().CodecEncodeSelf(encoder)
		fmt.Fprintf(w, "\n")
		RegistryService().CodecEncodeSelf(encoder)
		fmt.Fprintf(w, "\n")
	}
}

// WriteLocalAssets writes assets to a local backend.
func WriteLocalAssets(w io.Writer, shards uint64, hostPath string, registry bool, version string) {
	WriteAssets(w, shards, localBackend, "", 0, hostPath, registry, version)
}

// WriteAmazonAssets writes assets to an amazon backend.
func WriteAmazonAssets(w io.Writer, shards uint64, bucket string, id string, secret string, token string,
<<<<<<< HEAD
	region string, volumeName string, volumeSize int, registry bool, version string) {
	WriteAssets(w, shards, amazonBackend, volumeName, volumeSize, "", registry, version)
	encoder := codec.NewEncoder(w, &codec.JsonHandle{Indent: 2})
=======
	region string, volumeName string, volumeSize int, version string) {
	WriteAssets(w, shards, amazonBackend, volumeName, volumeSize, "", version)
	encoder := codec.NewEncoder(w, jsonEncoderHandle)
>>>>>>> bc47de16
	AmazonSecret(bucket, id, secret, token, region).CodecEncodeSelf(encoder)
	fmt.Fprintf(w, "\n")
}

// WriteGoogleAssets writes assets to a google backend.
func WriteGoogleAssets(w io.Writer, shards uint64, bucket string,
<<<<<<< HEAD
	volumeName string, volumeSize int, registry bool, version string) {
	WriteAssets(w, shards, googleBackend, volumeName, volumeSize, "", registry, version)
	encoder := codec.NewEncoder(w, &codec.JsonHandle{Indent: 2})
=======
	volumeName string, volumeSize int, version string) {
	WriteAssets(w, shards, googleBackend, volumeName, volumeSize, "", version)
	encoder := codec.NewEncoder(w, jsonEncoderHandle)
>>>>>>> bc47de16
	GoogleSecret(bucket).CodecEncodeSelf(encoder)
	fmt.Fprintf(w, "\n")
}

// WriteMicrosoftAssets writes assets to a microsoft backend
func WriteMicrosoftAssets(w io.Writer, shards uint64, container string, id string, secret string,
<<<<<<< HEAD
	volumeURI string, volumeSize int, registry bool, version string) {
	WriteAssets(w, shards, microsoftBackend, volumeURI, volumeSize, "", registry, version)
	encoder := codec.NewEncoder(w, &codec.JsonHandle{Indent: 2})
=======
	volumeURI string, volumeSize int, version string) {
	WriteAssets(w, shards, microsoftBackend, volumeURI, volumeSize, "", version)
	encoder := codec.NewEncoder(w, jsonEncoderHandle)
>>>>>>> bc47de16
	MicrosoftSecret(container, id, secret).CodecEncodeSelf(encoder)
	fmt.Fprintf(w, "\n")
}

func labels(name string) map[string]string {
	return map[string]string{
		"app":   name,
		"suite": suite,
	}
}

func volumeLabels(name string) map[string]string {
	return map[string]string{
		"app":   name,
		"suite": volumeSuite,
	}
}<|MERGE_RESOLUTION|>--- conflicted
+++ resolved
@@ -762,13 +762,8 @@
 
 // WriteAssets writes the assets to w.
 func WriteAssets(w io.Writer, shards uint64, backend backend,
-<<<<<<< HEAD
 	volumeName string, volumeSize int, hostPath string, registry bool, version string) {
-	encoder := codec.NewEncoder(w, &codec.JsonHandle{Indent: 2})
-=======
-	volumeName string, volumeSize int, hostPath string, version string) {
 	encoder := codec.NewEncoder(w, jsonEncoderHandle)
->>>>>>> bc47de16
 
 	ServiceAccount().CodecEncodeSelf(encoder)
 	fmt.Fprintf(w, "\n")
@@ -813,45 +808,27 @@
 
 // WriteAmazonAssets writes assets to an amazon backend.
 func WriteAmazonAssets(w io.Writer, shards uint64, bucket string, id string, secret string, token string,
-<<<<<<< HEAD
 	region string, volumeName string, volumeSize int, registry bool, version string) {
 	WriteAssets(w, shards, amazonBackend, volumeName, volumeSize, "", registry, version)
-	encoder := codec.NewEncoder(w, &codec.JsonHandle{Indent: 2})
-=======
-	region string, volumeName string, volumeSize int, version string) {
-	WriteAssets(w, shards, amazonBackend, volumeName, volumeSize, "", version)
 	encoder := codec.NewEncoder(w, jsonEncoderHandle)
->>>>>>> bc47de16
 	AmazonSecret(bucket, id, secret, token, region).CodecEncodeSelf(encoder)
 	fmt.Fprintf(w, "\n")
 }
 
 // WriteGoogleAssets writes assets to a google backend.
 func WriteGoogleAssets(w io.Writer, shards uint64, bucket string,
-<<<<<<< HEAD
 	volumeName string, volumeSize int, registry bool, version string) {
 	WriteAssets(w, shards, googleBackend, volumeName, volumeSize, "", registry, version)
-	encoder := codec.NewEncoder(w, &codec.JsonHandle{Indent: 2})
-=======
-	volumeName string, volumeSize int, version string) {
-	WriteAssets(w, shards, googleBackend, volumeName, volumeSize, "", version)
 	encoder := codec.NewEncoder(w, jsonEncoderHandle)
->>>>>>> bc47de16
 	GoogleSecret(bucket).CodecEncodeSelf(encoder)
 	fmt.Fprintf(w, "\n")
 }
 
 // WriteMicrosoftAssets writes assets to a microsoft backend
 func WriteMicrosoftAssets(w io.Writer, shards uint64, container string, id string, secret string,
-<<<<<<< HEAD
 	volumeURI string, volumeSize int, registry bool, version string) {
 	WriteAssets(w, shards, microsoftBackend, volumeURI, volumeSize, "", registry, version)
-	encoder := codec.NewEncoder(w, &codec.JsonHandle{Indent: 2})
-=======
-	volumeURI string, volumeSize int, version string) {
-	WriteAssets(w, shards, microsoftBackend, volumeURI, volumeSize, "", version)
 	encoder := codec.NewEncoder(w, jsonEncoderHandle)
->>>>>>> bc47de16
 	MicrosoftSecret(container, id, secret).CodecEncodeSelf(encoder)
 	fmt.Fprintf(w, "\n")
 }
