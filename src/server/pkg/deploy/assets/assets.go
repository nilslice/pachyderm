package assets

import (
	"fmt"
	"io"
	"path/filepath"
	"strconv"
	"strings"

	"github.com/pachyderm/pachyderm/src/server/pfs/server"
	"github.com/pachyderm/pachyderm/src/server/pkg/deploy"
	"github.com/ugorji/go/codec"
	"k8s.io/kubernetes/pkg/api"
	"k8s.io/kubernetes/pkg/api/resource"
	"k8s.io/kubernetes/pkg/api/unversioned"
	// k8s.io/kubernetes/pkg/api/v1 is very similar to
	// "k8s.io/kubernetes/pkg/api" above, we import both because services need
	// to use v1 otherwise they get empty fields that make them invalid to
	// kubectl, we need the api version to interact correctly with deployments
	"k8s.io/kubernetes/pkg/api/v1"
	"k8s.io/kubernetes/pkg/apis/extensions"
)

var (
	suite                   = "pachyderm"
	pachdImage              = "pachyderm/pachd"
	etcdImage               = "quay.io/coreos/etcd:v3.1.4"
	serviceAccountName      = "pachyderm"
	etcdHeadlessServiceName = "etcd-headless"
	etcdName                = "etcd"
	etcdVolumeName          = "etcd-volume"
	etcdVolumeClaimName     = "etcd-storage"
	etcdStorageClassName    = "etcd-storage-class"
	dashName                = "dash"
	dashImage               = "pachyderm/dash"
	grpcProxyName           = "grpc-proxy"
	grpcProxyImage          = "pachyderm/grpc-proxy"
	pachdName               = "pachd"
	minioSecretName         = "minio-secret"
	amazonSecretName        = "amazon-secret"
	googleSecretName        = "google-secret"
	microsoftSecretName     = "microsoft-secret"
	trueVal                 = true
	jsonEncoderHandle       = &codec.JsonHandle{
		BasicHandle: codec.BasicHandle{
			EncodeOptions: codec.EncodeOptions{Canonical: true},
		},
		Indent: 2,
	}
)

type backend int

const (
	localBackend backend = iota
	amazonBackend
	googleBackend
	microsoftBackend
	minioBackend
	s3CustomArgs = 6
)

// AssetOpts are options that are applicable to all the asset types.
type AssetOpts struct {
	PachdShards uint64
	Version     string
	LogLevel    string
	Metrics     bool
	Dynamic     bool
	EtcdNodes   int
	EtcdVolume  string

	// BlockCacheSize is the amount of memory each PachD node allocates towards
	// its cache of PFS blocks. If empty, assets.go will choose a default size.
	BlockCacheSize string
<<<<<<< HEAD

	// PachdCPURequest is the amount of CPU we request for each pachd node. If
	// empty, assets.go will choose a default size.
	PachdCPURequest string

	// PachdNonCacheMemRequest is the amount of memory we request for each
	// pachd node in addition to BlockCacheSize. If empty, assets.go will choose
	// a default size.
	PachdNonCacheMemRequest string

	// EtcdCPURequest is the amount of CPU (in cores) we request for each etcd
	// node. If empty, assets.go will choose a default size.
	EtcdCPURequest string

	// EtcdMemRequest is the amount of memory we request for each etcd node. If
	// empty, assets.go will choose a default size.
	EtcdMemRequest string
}

// fillDefaultResourceRequests sets any of:
//   opts.BlockCacheSize
//   opts.PachdNonCacheMemRequest
//   opts.PachdCPURequest
//   opts.EtcdCPURequest
//   opts.EtcdMemRequest
// that are unset in 'opts' to the appropriate default ('persistentDiskBackend'
// just used to determine if this is a local deployment, and if so, make the
// resource requests smaller)
func fillDefaultResourceRequests(opts *AssetOpts, persistentDiskBackend backend) {
	if persistentDiskBackend == localBackend {
		// For local deployments, we set the resource requirements and cache sizes
		// low so that pachyderm clusters will fit inside e.g. minikube or travis
		if opts.BlockCacheSize == "" {
			opts.BlockCacheSize = "256M"
		}
		if opts.PachdNonCacheMemRequest == "" {
			opts.PachdNonCacheMemRequest = "256M"
		}
		if opts.PachdCPURequest == "" {
			opts.PachdCPURequest = "0.25"
		}

		if opts.EtcdMemRequest == "" {
			opts.EtcdMemRequest = "256M"
		}
		if opts.EtcdCPURequest == "" {
			opts.EtcdCPURequest = "0.25"
		}
	} else {
		// For non-local deployments, we set the resource requirements and cache
		// sizes higher, so that the cluster is stable and performant
		if opts.BlockCacheSize == "" {
			opts.BlockCacheSize = "5G"
		}
		if opts.PachdNonCacheMemRequest == "" {
			opts.PachdNonCacheMemRequest = "2G"
		}
		if opts.PachdCPURequest == "" {
			opts.PachdCPURequest = "1"
		}

		if opts.EtcdMemRequest == "" {
			opts.EtcdMemRequest = "2G"
		}
		if opts.EtcdCPURequest == "" {
			opts.EtcdCPURequest = "1"
		}
	}
=======
	noDash         bool
>>>>>>> 5032b946
}

// ServiceAccount returns a kubernetes service account for use with Pachyderm.
func ServiceAccount() *api.ServiceAccount {
	return &api.ServiceAccount{
		TypeMeta: unversioned.TypeMeta{
			Kind:       "ServiceAccount",
			APIVersion: "v1",
		},
		ObjectMeta: api.ObjectMeta{
			Name:   serviceAccountName,
			Labels: labels(""),
		},
	}
}

// PachdRc returns a pachd replication controller.
<<<<<<< HEAD
func PachdRc(opts *AssetOpts, objectStoreBackend backend, hostPath string) *api.ReplicationController {
	mem := resource.MustParse(opts.BlockCacheSize)
	mem.Add(resource.MustParse(opts.PachdNonCacheMemRequest))
	cpu := resource.MustParse(opts.PachdCPURequest)
=======
func PachdRc(opts *AssetOpts, objectStoreBackend backend, hostPath string) *extensions.Deployment {
>>>>>>> 5032b946
	image := pachdImage
	if opts.Version != "" {
		image += ":" + opts.Version
	}
	// we turn metrics off if we dont have a static version
	// this prevents dev clusters from reporting metrics
	if opts.Version == deploy.DevVersionTag {
		opts.Metrics = false
	}
	volumes := []api.Volume{
		{
			Name: "pach-disk",
		},
	}
	volumeMounts := []api.VolumeMount{
		{
			Name:      "pach-disk",
			MountPath: "/pach",
		},
	}
	var backendEnvVar string
	switch objectStoreBackend {
	case localBackend:
		volumes[0].HostPath = &api.HostPathVolumeSource{
			Path: filepath.Join(hostPath, "pachd"),
		}
	case minioBackend:
		backendEnvVar = server.MinioBackendEnvVar
		volumes[0].HostPath = &api.HostPathVolumeSource{
			Path: filepath.Join(hostPath, "pachd"),
		}
		volumes = append(volumes, api.Volume{
			Name: minioSecretName,
			VolumeSource: api.VolumeSource{
				Secret: &api.SecretVolumeSource{
					SecretName: minioSecretName,
				},
			},
		})
		volumeMounts = append(volumeMounts, api.VolumeMount{
			Name:      minioSecretName,
			MountPath: "/" + minioSecretName,
		})
	case amazonBackend:
		backendEnvVar = server.AmazonBackendEnvVar
		volumes = append(volumes, api.Volume{
			Name: amazonSecretName,
			VolumeSource: api.VolumeSource{
				Secret: &api.SecretVolumeSource{
					SecretName: amazonSecretName,
				},
			},
		})
		volumeMounts = append(volumeMounts, api.VolumeMount{
			Name:      amazonSecretName,
			MountPath: "/" + amazonSecretName,
		})
	case googleBackend:
		backendEnvVar = server.GoogleBackendEnvVar
		volumes = append(volumes, api.Volume{
			Name: googleSecretName,
			VolumeSource: api.VolumeSource{
				Secret: &api.SecretVolumeSource{
					SecretName: googleSecretName,
				},
			},
		})
		volumeMounts = append(volumeMounts, api.VolumeMount{
			Name:      googleSecretName,
			MountPath: "/" + googleSecretName,
		})
	case microsoftBackend:
		backendEnvVar = server.MicrosoftBackendEnvVar
		volumes = append(volumes, api.Volume{
			Name: microsoftSecretName,
			VolumeSource: api.VolumeSource{
				Secret: &api.SecretVolumeSource{
					SecretName: microsoftSecretName,
				},
			},
		})
		volumeMounts = append(volumeMounts, api.VolumeMount{
			Name:      microsoftSecretName,
			MountPath: "/" + microsoftSecretName,
		})
	}
	return &extensions.Deployment{
		TypeMeta: unversioned.TypeMeta{
			Kind:       "Deployment",
			APIVersion: "extensions/v1beta1",
		},
		ObjectMeta: api.ObjectMeta{
			Name:   pachdName,
			Labels: labels(pachdName),
		},
		Spec: extensions.DeploymentSpec{
			Replicas: 1,
			Selector: &unversioned.LabelSelector{
				MatchLabels: labels(pachdName),
			},
			Template: api.PodTemplateSpec{
				ObjectMeta: api.ObjectMeta{
					Name:   pachdName,
					Labels: labels(pachdName),
				},
				Spec: api.PodSpec{
					Containers: []api.Container{
						{
							Name:  pachdName,
							Image: image,
							Env: []api.EnvVar{
								{
									Name:  "PACH_ROOT",
									Value: "/pach",
								},
								{
									Name:  "NUM_SHARDS",
									Value: fmt.Sprintf("%d", opts.PachdShards),
								},
								{
									Name:  "STORAGE_BACKEND",
									Value: backendEnvVar,
								},
								{
									Name: "PACHD_POD_NAMESPACE",
									ValueFrom: &api.EnvVarSource{
										FieldRef: &api.ObjectFieldSelector{
											APIVersion: "v1",
											FieldPath:  "metadata.namespace",
										},
									},
								},
								{
									Name:  "WORKER_IMAGE",
									Value: fmt.Sprintf("pachyderm/worker:%s", opts.Version),
								},
								{
									Name:  "WORKER_IMAGE_PULL_POLICY",
									Value: "IfNotPresent",
								},
								{
									Name:  "PACHD_VERSION",
									Value: opts.Version,
								},
								{
									Name:  "METRICS",
									Value: strconv.FormatBool(opts.Metrics),
								},
								{
									Name:  "LOG_LEVEL",
									Value: opts.LogLevel,
								},
								{
									Name:  "BLOCK_CACHE_BYTES",
									Value: opts.BlockCacheSize,
								},
							},
							Ports: []api.ContainerPort{
								{
									ContainerPort: 650,
									Protocol:      "TCP",
									Name:          "api-grpc-port",
								},
								{
									ContainerPort: 651,
									Name:          "trace-port",
								},
							},
							VolumeMounts: volumeMounts,
							SecurityContext: &api.SecurityContext{
								Privileged: &trueVal, // god is this dumb
							},
							ImagePullPolicy: "IfNotPresent",
							Resources: api.ResourceRequirements{
								Requests: api.ResourceList{
									api.ResourceCPU:    cpu,
									api.ResourceMemory: mem,
								},
							},
						},
					},
					ServiceAccountName: serviceAccountName,
					Volumes:            volumes,
				},
			},
		},
	}
}

// PachdService returns a pachd service.
func PachdService() *v1.Service {
	return &v1.Service{
		TypeMeta: unversioned.TypeMeta{
			Kind:       "Service",
			APIVersion: "v1",
		},
		ObjectMeta: v1.ObjectMeta{
			Name:   pachdName,
			Labels: labels(pachdName),
		},
		Spec: v1.ServiceSpec{
			Type: v1.ServiceTypeNodePort,
			Selector: map[string]string{
				"app": pachdName,
			},
			Ports: []v1.ServicePort{
				{
					Port:     650,
					Name:     "api-grpc-port",
					NodePort: 30650,
				},
				{
					Port:     651,
					Name:     "trace-port",
					NodePort: 30651,
				},
			},
		},
	}
}

// EtcdRc returns an etcd replication controller.
<<<<<<< HEAD
func EtcdRc(opts *AssetOpts, hostPath string) *api.ReplicationController {
	mem := resource.MustParse(opts.EtcdMemRequest)
	cpu := resource.MustParse(opts.EtcdCPURequest)
=======
func EtcdRc(hostPath string) *extensions.Deployment {
>>>>>>> 5032b946
	var volumes []api.Volume
	if hostPath == "" {
		volumes = []api.Volume{
			{
				Name: "etcd-storage",
				VolumeSource: api.VolumeSource{
					PersistentVolumeClaim: &api.PersistentVolumeClaimVolumeSource{
						ClaimName: etcdVolumeClaimName,
					},
				},
			},
		}
	} else {
		volumes = []api.Volume{
			{
				Name: "etcd-storage",
				VolumeSource: api.VolumeSource{
					HostPath: &api.HostPathVolumeSource{
						Path: filepath.Join(hostPath, "etcd"),
					},
				},
			},
		}
	}
	return &extensions.Deployment{
		TypeMeta: unversioned.TypeMeta{
			Kind:       "Deployment",
			APIVersion: "extensions/v1beta1",
		},
		ObjectMeta: api.ObjectMeta{
			Name:   etcdName,
			Labels: labels(etcdName),
		},
		Spec: extensions.DeploymentSpec{
			Replicas: 1,
			Selector: &unversioned.LabelSelector{
				MatchLabels: labels(etcdName),
			},
			Template: api.PodTemplateSpec{
				ObjectMeta: api.ObjectMeta{
					Name:   etcdName,
					Labels: labels(etcdName),
				},
				Spec: api.PodSpec{
					Containers: []api.Container{
						{
							Name:  etcdName,
							Image: etcdImage,
							//TODO figure out how to get a cluster of these to talk to each other
							Command: []string{
								"/usr/local/bin/etcd",
								"--listen-client-urls=http://0.0.0.0:2379",
								"--advertise-client-urls=http://0.0.0.0:2379",
								"--data-dir=/var/data/etcd",
							},
							Ports: []api.ContainerPort{
								{
									ContainerPort: 2379,
									Name:          "client-port",
								},
								{
									ContainerPort: 2380,
									Name:          "peer-port",
								},
							},
							VolumeMounts: []api.VolumeMount{
								{
									Name:      "etcd-storage",
									MountPath: "/var/data/etcd",
								},
							},
							ImagePullPolicy: "IfNotPresent",
							Resources: api.ResourceRequirements{
								Requests: api.ResourceList{
									api.ResourceCPU:    cpu,
									api.ResourceMemory: mem,
								},
							},
						},
					},
					Volumes: volumes,
				},
			},
		},
	}
}

// EtcdStorageClass creates a storage class used for dynamic volume
// provisioning.  Currently dynamic volume provisioning only works
// on AWS and GCE.
func EtcdStorageClass(backend backend) (interface{}, error) {
	sc := map[string]interface{}{
		"apiVersion": "storage.k8s.io/v1beta1",
		"kind":       "StorageClass",
		"metadata": map[string]interface{}{
			"name":   etcdStorageClassName,
			"labels": labels(etcdName),
		},
	}
	switch backend {
	case googleBackend:
		sc["provisioner"] = "kubernetes.io/gce-pd"
		sc["parameters"] = map[string]string{
			"type": "pd-ssd",
		}
	case amazonBackend:
		sc["provisioner"] = "kubernetes.io/aws-ebs"
		sc["parameters"] = map[string]string{
			"type": "gp2",
		}
	default:
		return nil, nil
	}
	return sc, nil
}

// EtcdVolume creates a persistent volume backed by a volume with name "name"
func EtcdVolume(persistentDiskBackend backend, opts *AssetOpts,
	hostPath string, name string, size int) (*api.PersistentVolume, error) {
	spec := &api.PersistentVolume{
		TypeMeta: unversioned.TypeMeta{
			Kind:       "PersistentVolume",
			APIVersion: "v1",
		},
		ObjectMeta: api.ObjectMeta{
			Name:   etcdVolumeName,
			Labels: labels(etcdName),
		},
		Spec: api.PersistentVolumeSpec{
			Capacity: map[api.ResourceName]resource.Quantity{
				"storage": resource.MustParse(fmt.Sprintf("%vGi", size)),
			},
			AccessModes:                   []api.PersistentVolumeAccessMode{api.ReadWriteOnce},
			PersistentVolumeReclaimPolicy: api.PersistentVolumeReclaimRetain,
		},
	}

	switch persistentDiskBackend {
	case amazonBackend:
		spec.Spec.PersistentVolumeSource = api.PersistentVolumeSource{
			AWSElasticBlockStore: &api.AWSElasticBlockStoreVolumeSource{
				FSType:   "ext4",
				VolumeID: name,
			},
		}
	case googleBackend:
		spec.Spec.PersistentVolumeSource = api.PersistentVolumeSource{
			GCEPersistentDisk: &api.GCEPersistentDiskVolumeSource{
				FSType: "ext4",
				PDName: name,
			},
		}
	case microsoftBackend:
		dataDiskURI := name
		split := strings.Split(name, "/")
		diskName := split[len(split)-1]

		spec.Spec.PersistentVolumeSource = api.PersistentVolumeSource{
			AzureDisk: &api.AzureDiskVolumeSource{
				DiskName:    diskName,
				DataDiskURI: dataDiskURI,
			},
		}
	case minioBackend:
		fallthrough
	case localBackend:
		spec.Spec.PersistentVolumeSource = api.PersistentVolumeSource{
			HostPath: &api.HostPathVolumeSource{
				Path: filepath.Join(hostPath, "etcd"),
			},
		}
	default:
		return nil, fmt.Errorf("cannot generate volume spec for unknown backend \"%v\"", persistentDiskBackend)
	}
	return spec, nil
}

// EtcdVolumeClaim creates a persistent volume claim of 'size' GB.
//
// Note that if you're controlling Etcd with a Stateful Set, this is
// unneccessary (the stateful set controller will create PVCs automatically).
func EtcdVolumeClaim(size int) *api.PersistentVolumeClaim {
	return &api.PersistentVolumeClaim{
		TypeMeta: unversioned.TypeMeta{
			Kind:       "PersistentVolumeClaim",
			APIVersion: "v1",
		},
		ObjectMeta: api.ObjectMeta{
			Name:   etcdVolumeClaimName,
			Labels: labels(etcdName),
		},
		Spec: api.PersistentVolumeClaimSpec{
			Resources: api.ResourceRequirements{
				Requests: map[api.ResourceName]resource.Quantity{
					"storage": resource.MustParse(fmt.Sprintf("%vGi", size)),
				},
			},
			AccessModes: []api.PersistentVolumeAccessMode{api.ReadWriteOnce},
			VolumeName:  etcdVolumeName,
		},
	}
}

// EtcdNodePortService returns a NodePort etcd service. This will let non-etcd
// pods talk to etcd
func EtcdNodePortService(local bool) *v1.Service {
	var clientNodePort int32
	if local {
		clientNodePort = 32379
	}
	return &v1.Service{
		TypeMeta: unversioned.TypeMeta{
			Kind:       "Service",
			APIVersion: "v1",
		},
		ObjectMeta: v1.ObjectMeta{
			Name:   etcdName,
			Labels: labels(etcdName),
		},
		Spec: v1.ServiceSpec{
			Type: v1.ServiceTypeNodePort,
			Selector: map[string]string{
				"app": etcdName,
			},
			Ports: []v1.ServicePort{
				{
					Port:     2379,
					Name:     "client-port",
					NodePort: clientNodePort,
				},
			},
		},
	}
}

// EtcdHeadlessService returns a headless etcd service, which is only for DNS
// resolution.
func EtcdHeadlessService() *v1.Service {
	return &v1.Service{
		TypeMeta: unversioned.TypeMeta{
			Kind:       "Service",
			APIVersion: "v1",
		},
		ObjectMeta: v1.ObjectMeta{
			Name:   etcdHeadlessServiceName,
			Labels: labels(etcdName),
		},
		Spec: v1.ServiceSpec{
			Selector: map[string]string{
				"app": etcdName,
			},
			ClusterIP: "None",
			Ports: []v1.ServicePort{
				{
					Name: "peer-port",
					Port: 2380,
				},
			},
		},
	}
}

// EtcdStatefulSet returns a stateful set that manages an etcd cluster
func EtcdStatefulSet(opts *AssetOpts, backend backend, diskSpace int) interface{} {
	mem := resource.MustParse(opts.EtcdMemRequest)
	cpu := resource.MustParse(opts.EtcdCPURequest)
	initialCluster := make([]string, 0, opts.EtcdNodes)
	for i := 0; i < opts.EtcdNodes; i++ {
		url := fmt.Sprintf("http://etcd-%d.etcd-headless.default.svc.cluster.local:2380", i)
		initialCluster = append(initialCluster, fmt.Sprintf("etcd-%d=%s", i, url))
	}
	// Because we need to refer to some environment variables set the by the
	// k8s downward API, we define the command for running etcd here, and then
	// actually run it below via '/bin/sh -c ${CMD}'
	etcdCmd := []string{
		"/usr/local/bin/etcd",
		"--listen-client-urls=http://0.0.0.0:2379",
		"--advertise-client-urls=http://0.0.0.0:2379",
		"--listen-peer-urls=http://0.0.0.0:2380",
		"--data-dir=/var/data/etcd",
		"--initial-cluster-token=pach-cluster", // unique ID
		"--initial-advertise-peer-urls=http://${ETCD_NAME}.etcd-headless.default.svc.cluster.local:2380",
		"--initial-cluster=" + strings.Join(initialCluster, ","),
	}
	for i, str := range etcdCmd {
		etcdCmd[i] = fmt.Sprintf("\"%s\"", str) // quote all arguments, for shell
	}

	var pvcTemplates []interface{}
	switch backend {
	case googleBackend, amazonBackend:
		pvcTemplates = []interface{}{
			map[string]interface{}{
				"metadata": map[string]interface{}{
					"name":   etcdVolumeClaimName,
					"labels": labels(etcdName),
					"annotations": map[string]string{
						"volume.beta.kubernetes.io/storage-class": etcdStorageClassName,
					},
				},
				"spec": map[string]interface{}{
					"resources": map[string]interface{}{
						"requests": map[string]interface{}{
							"storage": resource.MustParse(fmt.Sprintf("%vGi", diskSpace)),
						},
					},
					"accessModes": []string{"ReadWriteOnce"},
				},
			},
		}
	default:
		pvcTemplates = []interface{}{
			map[string]interface{}{
				"metadata": map[string]interface{}{
					"name":   etcdVolumeClaimName,
					"labels": labels(etcdName),
				},
				"spec": map[string]interface{}{
					"resources": map[string]interface{}{
						"requests": map[string]interface{}{
							"storage": resource.MustParse(fmt.Sprintf("%vGi", diskSpace)),
						},
					},
					"accessModes": []string{"ReadWriteOnce"},
				},
			},
		}
	}

	// As of March 17, 2017, the Kubernetes client does not include structs for
	// Stateful Set, so we generate the kubernetes manifest using raw json.
	return map[string]interface{}{
		"apiVersion": "apps/v1beta1",
		"kind":       "StatefulSet",
		"metadata": map[string]interface{}{
			"name":   etcdName,
			"labels": labels(etcdName),
		},
		"spec": map[string]interface{}{
			// Effectively configures a RC
			"serviceName": etcdHeadlessServiceName,
			"replicas":    int(opts.EtcdNodes),
			"selector": map[string]interface{}{
				"matchLabels": labels(etcdName),
			},

			// pod template
			"template": map[string]interface{}{
				"metadata": map[string]interface{}{
					"name":   etcdName,
					"labels": labels(etcdName),
				},
				"spec": map[string]interface{}{
					"containers": []interface{}{
						map[string]interface{}{
							"name":    etcdName,
							"image":   etcdImage,
							"command": []string{"/bin/sh", "-c"},
							"args":    []string{strings.Join(etcdCmd, " ")},
							// Use the downward API to pass the pod name to etcd. This sets
							// the etcd-internal name of each node to its pod name.
							"env": []map[string]interface{}{{
								"name": "ETCD_NAME",
								"valueFrom": map[string]interface{}{
									"fieldRef": map[string]interface{}{
										"apiVersion": "v1",
										"fieldPath":  "metadata.name",
									},
								},
							}},
							"ports": []interface{}{
								map[string]interface{}{
									"containerPort": 2379,
									"name":          "client-port",
								},
								map[string]interface{}{
									"containerPort": 2380,
									"name":          "peer-port",
								},
							},
							"volumeMounts": []interface{}{
								map[string]interface{}{
									"name":      etcdVolumeClaimName,
									"mountPath": "/var/data/etcd",
								},
							},
							"imagePullPolicy": "IfNotPresent",
							"resources": map[string]interface{}{
								"requests": map[string]interface{}{
									string(api.ResourceCPU):    cpu.String(),
									string(api.ResourceMemory): mem.String(),
								},
							},
						},
					},
				},
			},
			"volumeClaimTemplates": pvcTemplates,
		},
	}
}

// DashDeployment creates a Deployment for the pachyderm dashboard.
func DashDeployment() *extensions.Deployment {
	return &extensions.Deployment{
		TypeMeta: unversioned.TypeMeta{
			Kind:       "Deployment",
			APIVersion: "extensions/v1beta1",
		},
		ObjectMeta: api.ObjectMeta{
			Name:   dashName,
			Labels: labels(dashName),
		},
		Spec: extensions.DeploymentSpec{
			Selector: &unversioned.LabelSelector{
				MatchLabels: labels(dashName),
			},
			Template: api.PodTemplateSpec{
				ObjectMeta: api.ObjectMeta{
					Name:   dashName,
					Labels: labels(dashName),
				},
				Spec: api.PodSpec{
					Containers: []api.Container{
						{
							Name:  dashName,
							Image: dashImage,
							Ports: []api.ContainerPort{
								{
									ContainerPort: 8080,
									Name:          "dash-http",
								},
							},
							ImagePullPolicy: "IfNotPresent",
						},
						{
							Name:  grpcProxyName,
							Image: grpcProxyImage,
							Ports: []api.ContainerPort{
								{
									ContainerPort: 8081,
									Name:          "grpc-proxy-http",
								},
							},
							ImagePullPolicy: "IfNotPresent",
						},
					},
				},
			},
		},
	}
}

// DashService creates a Service for the pachyderm dashboard.
func DashService() *v1.Service {
	return &v1.Service{
		TypeMeta: unversioned.TypeMeta{
			Kind:       "Service",
			APIVersion: "v1",
		},
		ObjectMeta: v1.ObjectMeta{
			Name:   dashName,
			Labels: labels(dashName),
		},
		Spec: v1.ServiceSpec{
			Type:     v1.ServiceTypeNodePort,
			Selector: labels(dashName),
			Ports: []v1.ServicePort{
				{
					Port:     8080,
					Name:     "dash-http",
					NodePort: 30080,
				},
				{
					Port:     8081,
					Name:     "grpc-proxy-http",
					NodePort: 30081,
				},
			},
		},
	}
}

// MinioSecret creates an amazon secret with the following parameters:
//   bucket - S3 bucket name
//   id     - S3 access key id
//   secret - S3 secret access key
//   endpoint  - S3 compatible endpoint
//   secure - set to true for a secure connection.
func MinioSecret(bucket string, id string, secret string, endpoint string, secure bool) *api.Secret {
	secureV := "0"
	if secure {
		secureV = "1"
	}
	return &api.Secret{
		TypeMeta: unversioned.TypeMeta{
			Kind:       "Secret",
			APIVersion: "v1",
		},
		ObjectMeta: api.ObjectMeta{
			Name:   minioSecretName,
			Labels: labels(minioSecretName),
		},
		Data: map[string][]byte{
			"bucket":   []byte(bucket),
			"id":       []byte(id),
			"secret":   []byte(secret),
			"endpoint": []byte(endpoint),
			"secure":   []byte(secureV),
		},
	}
}

// AmazonSecret creates an amazon secret with the following parameters:
//   bucket - S3 bucket name
//   id     - AWS access key id
//   secret - AWS secret access key
//   token  - AWS access token
//   region - AWS region
func AmazonSecret(bucket string, id string, secret string, token string, region string) *api.Secret {
	return &api.Secret{
		TypeMeta: unversioned.TypeMeta{
			Kind:       "Secret",
			APIVersion: "v1",
		},
		ObjectMeta: api.ObjectMeta{
			Name:   amazonSecretName,
			Labels: labels(amazonSecretName),
		},
		Data: map[string][]byte{
			"bucket": []byte(bucket),
			"id":     []byte(id),
			"secret": []byte(secret),
			"token":  []byte(token),
			"region": []byte(region),
		},
	}
}

// GoogleSecret creates a google secret with a bucket name.
func GoogleSecret(bucket string) *api.Secret {
	return &api.Secret{
		TypeMeta: unversioned.TypeMeta{
			Kind:       "Secret",
			APIVersion: "v1",
		},
		ObjectMeta: api.ObjectMeta{
			Name:   googleSecretName,
			Labels: labels(googleSecretName),
		},
		Data: map[string][]byte{
			"bucket": []byte(bucket),
		},
	}
}

// MicrosoftSecret creates a microsoft secret with following parameters:
//   container - Azure blob container
//   id    	   - Azure storage account name
//   secret    - Azure storage account key
func MicrosoftSecret(container string, id string, secret string) *api.Secret {
	return &api.Secret{
		TypeMeta: unversioned.TypeMeta{
			Kind:       "Secret",
			APIVersion: "v1",
		},
		ObjectMeta: api.ObjectMeta{
			Name:   microsoftSecretName,
			Labels: labels(microsoftSecretName),
		},
		Data: map[string][]byte{
			"container": []byte(container),
			"id":        []byte(id),
			"secret":    []byte(secret),
		},
	}
}

// WriteAssets writes the assets to w.
func WriteAssets(w io.Writer, opts *AssetOpts, objectStoreBackend backend,
	persistentDiskBackend backend, volumeSize int,
	hostPath string) error {
	// If either backend is "local", both must be "local"
	if (persistentDiskBackend == localBackend || objectStoreBackend == localBackend) &&
		persistentDiskBackend != objectStoreBackend {
		return fmt.Errorf("if either persistentDiskBackend or objectStoreBackend "+
			"is \"local\", both must be \"local\", but persistentDiskBackend==%d, \n"+
			"and objectStoreBackend==%d", persistentDiskBackend, objectStoreBackend)
	}
	encoder := codec.NewEncoder(w, jsonEncoderHandle)
	fillDefaultResourceRequests(opts, persistentDiskBackend)

	ServiceAccount().CodecEncodeSelf(encoder)
	fmt.Fprintf(w, "\n")

	if opts.EtcdNodes > 0 && opts.EtcdVolume != "" {
		return fmt.Errorf("only one of --dynamic-etcd-nodes and --static-etcd-volume should be given, but not both")
	}

	// In the dynamic route, we create a storage class which dynamically
	// provisions volumes, and run etcd as a statful set.
	// In the static route, we create a single volume, a single volume
	// claim, and run etcd as a replication controller with a single node.
	if objectStoreBackend == localBackend {
		EtcdRc(opts, hostPath).CodecEncodeSelf(encoder)
		fmt.Fprintf(w, "\n")
	} else if opts.EtcdNodes > 0 {
		sc, err := EtcdStorageClass(persistentDiskBackend)
		if err != nil {
			return err
		}
		if sc != nil {
			encoder.Encode(sc)
			fmt.Fprintf(w, "\n")
		}
		EtcdHeadlessService().CodecEncodeSelf(encoder)
		fmt.Fprintf(w, "\n")
		encoder.Encode(EtcdStatefulSet(opts, persistentDiskBackend, volumeSize))
		fmt.Fprintf(w, "\n")
	} else if opts.EtcdVolume != "" || persistentDiskBackend == localBackend {
		volume, err := EtcdVolume(persistentDiskBackend, opts, hostPath, opts.EtcdVolume, volumeSize)
		if err != nil {
			return err
		}
		volume.CodecEncodeSelf(encoder)
		fmt.Fprintf(w, "\n")
		EtcdVolumeClaim(volumeSize).CodecEncodeSelf(encoder)
		fmt.Fprintf(w, "\n")
		EtcdRc(opts, "").CodecEncodeSelf(encoder)
		fmt.Fprintf(w, "\n")
	} else {
		return fmt.Errorf("unless deploying locally, either --etcd-nodes or --etcd-volume needs to be provided")
	}
	EtcdNodePortService(objectStoreBackend == localBackend).CodecEncodeSelf(encoder)
	fmt.Fprintf(w, "\n")

	PachdService().CodecEncodeSelf(encoder)
	fmt.Fprintf(w, "\n")
	PachdRc(opts, objectStoreBackend, hostPath).CodecEncodeSelf(encoder)
	fmt.Fprintf(w, "\n")
	if !opts.noDash {
		DashService().CodecEncodeSelf(encoder)
		fmt.Fprintf(w, "\n")
		DashDeployment().CodecEncodeSelf(encoder)
		fmt.Fprintf(w, "\n")
	}
	return nil
}

// WriteLocalAssets writes assets to a local backend.
func WriteLocalAssets(w io.Writer, opts *AssetOpts, hostPath string) error {
	return WriteAssets(w, opts, localBackend, localBackend, 1 /* = volume size (gb) */, hostPath)
}

// WriteCustomAssets writes assets to a custom combination of object-store and persistent disk.
func WriteCustomAssets(w io.Writer, opts *AssetOpts, args []string, objectStoreBackend string,
	persistentDiskBackend string, secure bool) error {
	switch objectStoreBackend {
	case "s3":
		if len(args) != s3CustomArgs {
			return fmt.Errorf("Expected %d arguments for disk+s3 backend", s3CustomArgs)
		}
		volumeSize, err := strconv.Atoi(args[1])
		if err != nil {
			return fmt.Errorf("volume size needs to be an integer; instead got %v", args[1])
		}
		switch persistentDiskBackend {
		case "aws":
			if err := WriteAssets(w, opts, minioBackend, amazonBackend, volumeSize, ""); err != nil {
				return err
			}
		case "google":
			if err := WriteAssets(w, opts, minioBackend, googleBackend, volumeSize, ""); err != nil {
				return err
			}
		case "azure":
			if err := WriteAssets(w, opts, minioBackend, microsoftBackend, volumeSize, ""); err != nil {
				return err
			}
		default:
			return fmt.Errorf("Did not recognize the choice of persistent-disk")
		}
		encoder := codec.NewEncoder(w, jsonEncoderHandle)
		MinioSecret(args[2], args[3], args[4], args[5], secure).CodecEncodeSelf(encoder)
		fmt.Fprintf(w, "\n")
		return nil
	default:
		return fmt.Errorf("Did not recognize the choice of object-store")
	}
}

// WriteAmazonAssets writes assets to an amazon backend.
func WriteAmazonAssets(w io.Writer, opts *AssetOpts, bucket string, id string, secret string,
	token string, region string, volumeSize int) error {
	if err := WriteAssets(w, opts, amazonBackend, amazonBackend, volumeSize, ""); err != nil {
		return err
	}
	encoder := codec.NewEncoder(w, jsonEncoderHandle)
	AmazonSecret(bucket, id, secret, token, region).CodecEncodeSelf(encoder)
	fmt.Fprintf(w, "\n")
	return nil
}

// WriteGoogleAssets writes assets to a google backend.
func WriteGoogleAssets(w io.Writer, opts *AssetOpts, bucket string, volumeSize int) error {
	if err := WriteAssets(w, opts, googleBackend, googleBackend, volumeSize, ""); err != nil {
		return err
	}
	encoder := codec.NewEncoder(w, jsonEncoderHandle)
	GoogleSecret(bucket).CodecEncodeSelf(encoder)
	fmt.Fprintf(w, "\n")
	return nil
}

// WriteMicrosoftAssets writes assets to a microsoft backend
func WriteMicrosoftAssets(w io.Writer, opts *AssetOpts, container string, id string, secret string, volumeSize int) error {
	if err := WriteAssets(w, opts, microsoftBackend, microsoftBackend, volumeSize, ""); err != nil {
		return err
	}
	encoder := codec.NewEncoder(w, jsonEncoderHandle)
	MicrosoftSecret(container, id, secret).CodecEncodeSelf(encoder)
	fmt.Fprintf(w, "\n")
	return nil
}

func labels(name string) map[string]string {
	return map[string]string{
		"app":   name,
		"suite": suite,
	}
}<|MERGE_RESOLUTION|>--- conflicted
+++ resolved
@@ -69,11 +69,11 @@
 	Dynamic     bool
 	EtcdNodes   int
 	EtcdVolume  string
+	noDash      bool
 
 	// BlockCacheSize is the amount of memory each PachD node allocates towards
 	// its cache of PFS blocks. If empty, assets.go will choose a default size.
 	BlockCacheSize string
-<<<<<<< HEAD
 
 	// PachdCPURequest is the amount of CPU we request for each pachd node. If
 	// empty, assets.go will choose a default size.
@@ -142,9 +142,6 @@
 			opts.EtcdCPURequest = "1"
 		}
 	}
-=======
-	noDash         bool
->>>>>>> 5032b946
 }
 
 // ServiceAccount returns a kubernetes service account for use with Pachyderm.
@@ -161,15 +158,11 @@
 	}
 }
 
-// PachdRc returns a pachd replication controller.
-<<<<<<< HEAD
-func PachdRc(opts *AssetOpts, objectStoreBackend backend, hostPath string) *api.ReplicationController {
+// PachdDeployment returns a pachd k8s Deployment.
+func PachdDeployment(opts *AssetOpts, objectStoreBackend backend, hostPath string) *extensions.Deployment {
 	mem := resource.MustParse(opts.BlockCacheSize)
 	mem.Add(resource.MustParse(opts.PachdNonCacheMemRequest))
 	cpu := resource.MustParse(opts.PachdCPURequest)
-=======
-func PachdRc(opts *AssetOpts, objectStoreBackend backend, hostPath string) *extensions.Deployment {
->>>>>>> 5032b946
 	image := pachdImage
 	if opts.Version != "" {
 		image += ":" + opts.Version
@@ -391,14 +384,10 @@
 	}
 }
 
-// EtcdRc returns an etcd replication controller.
-<<<<<<< HEAD
-func EtcdRc(opts *AssetOpts, hostPath string) *api.ReplicationController {
+// EtcdDeployment returns an etcd k8s Deployment.
+func EtcdDeployment(opts *AssetOpts, hostPath string) *extensions.Deployment {
+	cpu := resource.MustParse(opts.EtcdCPURequest)
 	mem := resource.MustParse(opts.EtcdMemRequest)
-	cpu := resource.MustParse(opts.EtcdCPURequest)
-=======
-func EtcdRc(hostPath string) *extensions.Deployment {
->>>>>>> 5032b946
 	var volumes []api.Volume
 	if hostPath == "" {
 		volumes = []api.Volume{
@@ -1003,7 +992,7 @@
 	// In the static route, we create a single volume, a single volume
 	// claim, and run etcd as a replication controller with a single node.
 	if objectStoreBackend == localBackend {
-		EtcdRc(opts, hostPath).CodecEncodeSelf(encoder)
+		EtcdDeployment(opts, hostPath).CodecEncodeSelf(encoder)
 		fmt.Fprintf(w, "\n")
 	} else if opts.EtcdNodes > 0 {
 		sc, err := EtcdStorageClass(persistentDiskBackend)
@@ -1027,7 +1016,7 @@
 		fmt.Fprintf(w, "\n")
 		EtcdVolumeClaim(volumeSize).CodecEncodeSelf(encoder)
 		fmt.Fprintf(w, "\n")
-		EtcdRc(opts, "").CodecEncodeSelf(encoder)
+		EtcdDeployment(opts, "").CodecEncodeSelf(encoder)
 		fmt.Fprintf(w, "\n")
 	} else {
 		return fmt.Errorf("unless deploying locally, either --etcd-nodes or --etcd-volume needs to be provided")
@@ -1037,7 +1026,7 @@
 
 	PachdService().CodecEncodeSelf(encoder)
 	fmt.Fprintf(w, "\n")
-	PachdRc(opts, objectStoreBackend, hostPath).CodecEncodeSelf(encoder)
+	PachdDeployment(opts, objectStoreBackend, hostPath).CodecEncodeSelf(encoder)
 	fmt.Fprintf(w, "\n")
 	if !opts.noDash {
 		DashService().CodecEncodeSelf(encoder)
