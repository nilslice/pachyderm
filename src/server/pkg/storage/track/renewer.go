package track

import (
	"context"
	"fmt"
	"sync"
	"time"

	"github.com/pachyderm/pachyderm/src/server/pkg/storage/renew"
	"github.com/pachyderm/pachyderm/src/server/pkg/uuid"
)

<<<<<<< HEAD
=======
// TmpTrackerPrefix is the tracker prefix for temporary objects.
>>>>>>> 3d11ab97
const TmpTrackerPrefix = "tmp/"

type tmpDeleter struct{}

<<<<<<< HEAD
=======
// NewTmpDeleter creates a new temporary deleter.
>>>>>>> 3d11ab97
func NewTmpDeleter() Deleter {
	return &tmpDeleter{}
}

<<<<<<< HEAD
func (_ *tmpDeleter) Delete(_ context.Context, _ string) error {
=======
func (*tmpDeleter) Delete(_ context.Context, _ string) error {
>>>>>>> 3d11ab97
	return nil
}

// Renewer renews a add-only set of objects
type Renewer struct {
	id      string
	tracker Tracker
	ttl     time.Duration
	r       *renew.Renewer

	mu sync.Mutex
	n  int
}

// NewRenewer returns a renewer renewing objects in tracker with ttl
func NewRenewer(tracker Tracker, name string, ttl time.Duration) *Renewer {
	r := &Renewer{
		id:      TmpTrackerPrefix + name + "-" + uuid.NewWithoutDashes(),
		tracker: tracker,
		ttl:     ttl,
	}
	r.r = renew.NewRenewer(context.Background(), ttl, func(ctx context.Context, ttl time.Duration) error {
		_, err := r.tracker.SetTTLPrefix(ctx, r.id+"/", ttl)
		return err
	})
	return r
}

// Add adds an object to the set of objects being renewed.
func (r *Renewer) Add(ctx context.Context, id string) error {
	n := r.nextInt()
	id2 := fmt.Sprintf("%s/%d", r.id, n)
	// create an object whos sole purpose is to reference id, and to have a structured name
	// which can be renewed in bulk by prefix
	return r.tracker.CreateObject(ctx, id2, []string{id}, r.ttl)
}

// Close stops the background renewal
func (r *Renewer) Close() error {
	return r.r.Close()
}

func (r *Renewer) nextInt() int {
	r.mu.Lock()
	defer r.mu.Unlock()
	n := r.n
	r.n++
	return n
}<|MERGE_RESOLUTION|>--- conflicted
+++ resolved
@@ -10,27 +10,17 @@
 	"github.com/pachyderm/pachyderm/src/server/pkg/uuid"
 )
 
-<<<<<<< HEAD
-=======
 // TmpTrackerPrefix is the tracker prefix for temporary objects.
->>>>>>> 3d11ab97
 const TmpTrackerPrefix = "tmp/"
 
 type tmpDeleter struct{}
 
-<<<<<<< HEAD
-=======
 // NewTmpDeleter creates a new temporary deleter.
->>>>>>> 3d11ab97
 func NewTmpDeleter() Deleter {
 	return &tmpDeleter{}
 }
 
-<<<<<<< HEAD
-func (_ *tmpDeleter) Delete(_ context.Context, _ string) error {
-=======
 func (*tmpDeleter) Delete(_ context.Context, _ string) error {
->>>>>>> 3d11ab97
 	return nil
 }
 
