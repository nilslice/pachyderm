package server

import (
	"bufio"
	"bytes"
	"io"
	"time"

	"github.com/gogo/protobuf/types"
	"github.com/pachyderm/pachyderm/src/client/pfs"
	"github.com/pachyderm/pachyderm/src/client/pkg/errors"
	"github.com/pachyderm/pachyderm/src/client/pkg/grpcutil"
	"github.com/pachyderm/pachyderm/src/server/pkg/hashtree"
	"github.com/pachyderm/pachyderm/src/server/pkg/serviceenv"
	"github.com/pachyderm/pachyderm/src/server/pkg/storage/fileset"
	"github.com/pachyderm/pachyderm/src/server/pkg/storage/metrics"
	txnenv "github.com/pachyderm/pachyderm/src/server/pkg/transactionenv"
	"golang.org/x/net/context"
)

var _ pfs.APIServer = &apiServerV2{}

type apiServerV2 struct {
	*apiServer
	driver *driverV2
}

func newAPIServerV2(
	env *serviceenv.ServiceEnv,
	txnEnv *txnenv.TransactionEnv,
	etcdPrefix string,
	treeCache *hashtree.Cache,
	storageRoot string,
	memoryRequest int64,
) (*apiServerV2, error) {
	s1, err := newAPIServer(env, txnEnv, etcdPrefix, treeCache, storageRoot, memoryRequest)
	if err != nil {
		return nil, err
	}
	d, err := newDriverV2(env, txnEnv, etcdPrefix, treeCache, storageRoot, memoryRequest)
	if err != nil {
		return nil, err
	}
	s2 := &apiServerV2{
		apiServer: s1,
		driver:    d,
	}
	go func() { s2.env.GetPachClient(context.Background()) }() // Begin dialing connection on startup
	return s2, nil
}

func (a *apiServerV2) FileOperationV2(server pfs.API_FileOperationV2Server) (retErr error) {
	req, err := server.Recv()
	func() { a.Log(req, nil, nil, 0) }()
	defer func(start time.Time) { a.Log(req, nil, retErr, time.Since(start)) }(time.Now())
	return metrics.ReportRequestWithThroughput(func() (int64, error) {
		if err != nil {
			return 0, err
		}
		repo := req.Commit.Repo.Name
		commit := req.Commit.ID
		var bytesRead int64
		if err := a.driver.withFileSet(server.Context(), repo, commit, func(fs *fileset.FileSet) error {
			for {
				req, err := server.Recv()
				if err != nil {
					if errors.Is(err, io.EOF) {
						return nil
					}
					return err
				}
				// TODO Validation.
				switch op := req.Operation.(type) {
				case *pfs.FileOperationRequestV2_PutTar:
					n, err := putTar(fs, server, op.PutTar)
					bytesRead += n
					if err != nil {
						return err
					}
				case *pfs.FileOperationRequestV2_DeleteFiles:
					if err := deleteFiles(fs, op.DeleteFiles); err != nil {
						return err
					}
				}
			}
		}); err != nil {
			return bytesRead, err
		}
		return bytesRead, server.SendAndClose(&types.Empty{})
	})
}

func putTar(fs *fileset.FileSet, server pfs.API_FileOperationV2Server, req *pfs.PutTarRequestV2) (int64, error) {
	ptr := &putTarReader{
		server: server,
		r:      bytes.NewReader(req.Data),
	}
	err := fs.Put(ptr, req.Tag)
	return ptr.bytesRead, err
}

type putTarReader struct {
	server    pfs.API_FileOperationV2Server
	r         *bytes.Reader
	bytesRead int64
}

func (ptr *putTarReader) Read(data []byte) (int, error) {
	if ptr.r.Len() == 0 {
		req, err := ptr.server.Recv()
		if err != nil {
			return 0, err
		}
		op := req.Operation.(*pfs.FileOperationRequestV2_PutTar)
		putTarReq := op.PutTar
		if putTarReq.EOF {
			return 0, io.EOF
		}
		ptr.r = bytes.NewReader(putTarReq.Data)
	}
	n, err := ptr.r.Read(data)
	ptr.bytesRead += int64(n)
	return n, err
}

func deleteFiles(fs *fileset.FileSet, req *pfs.DeleteFilesRequestV2) error {
	for _, file := range req.Files {
		fs.Delete(file, req.Tag)
	}
	return nil
}

func (a *apiServerV2) GetTarV2(request *pfs.GetTarRequestV2, server pfs.API_GetTarV2Server) (retErr error) {
	func() { a.Log(request, nil, nil, 0) }()
	defer func(start time.Time) { a.Log(request, nil, retErr, time.Since(start)) }(time.Now())
	return metrics.ReportRequestWithThroughput(func() (int64, error) {
		commit := request.File.Commit
		glob := request.File.Path
		gtw := newGetTarWriter(grpcutil.NewStreamingBytesWriter(server))
		err := a.driver.getTar(server.Context(), commit, glob, gtw)
		return gtw.bytesWritten, err
	})
}

type getTarWriter struct {
	w            io.Writer
	bytesWritten int64
}

func newGetTarWriter(w io.Writer) *getTarWriter {
	return &getTarWriter{w: w}
}

func (gtw *getTarWriter) Write(data []byte) (int, error) {
	n, err := gtw.w.Write(data)
	gtw.bytesWritten += int64(n)
	return n, err
}

func (a *apiServerV2) GetTarConditionalV2(server pfs.API_GetTarConditionalV2Server) (retErr error) {
	request, err := server.Recv()
	func() { a.Log(request, nil, nil, 0) }()
	defer func(start time.Time) { a.Log(request, nil, retErr, time.Since(start)) }(time.Now())
	return metrics.ReportRequestWithThroughput(func() (int64, error) {
		if err != nil {
			return 0, err
		}
		if !a.env.StorageV2 {
			return 0, errors.Errorf("new storage layer disabled")
		}
		repo := request.File.Commit.Repo.Name
		commit := request.File.Commit.ID
		glob := request.File.Path
		var bytesWritten int64
		err := a.driver.getTarConditional(server.Context(), repo, commit, glob, func(fr *FileReader) error {
			if err := server.Send(&pfs.GetTarConditionalResponseV2{FileInfo: fr.Info()}); err != nil {
				return err
			}
			req, err := server.Recv()
			if err != nil {
				return err
			}
			// Skip to the next file (client does not want the file content).
			if req.Skip {
				return nil
			}
			gtcw := newGetTarConditionalWriter(server)
			defer func() {
				bytesWritten += gtcw.bytesWritten
			}()
			w := bufio.NewWriterSize(gtcw, grpcutil.MaxMsgSize)
			if err := fr.Get(w); err != nil {
				return err
			}
			if err := w.Flush(); err != nil {
				return err
			}
			return server.Send(&pfs.GetTarConditionalResponseV2{EOF: true})
		})
		return bytesWritten, err
	})
}

type getTarConditionalWriter struct {
	server       pfs.API_GetTarConditionalV2Server
	bytesWritten int64
}

func newGetTarConditionalWriter(server pfs.API_GetTarConditionalV2Server) *getTarConditionalWriter {
	return &getTarConditionalWriter{
		server: server,
	}
}

func (w *getTarConditionalWriter) Write(data []byte) (int, error) {
	if err := w.server.Send(&pfs.GetTarConditionalResponseV2{Data: data}); err != nil {
		return 0, err
	}
	w.bytesWritten += int64(len(data))
	return len(data), nil
}

func (a *apiServerV2) ListFileV2(req *pfs.ListFileRequest, server pfs.API_ListFileV2Server) error {
	pachClient := a.env.GetPachClient(server.Context())
	return a.driver.listFileV2(pachClient, req.File, req.Full, req.History, func(finfo *pfs.FileInfoV2) error {
		return server.Send(finfo)
	})
}

// FinishCommitInTransaction is identical to FinishCommit except that it can run
// inside an existing etcd STM transaction.  This is not an RPC.
func (a *apiServerV2) FinishCommitInTransaction(
	txnCtx *txnenv.TransactionContext,
	request *pfs.FinishCommitRequest,
) error {
	return metrics.ReportRequest(func() error {
		return a.driver.finishCommitV2(txnCtx, request.Commit, request.Description)
	})
}

func (a *apiServerV2) GlobFileV2(request *pfs.GlobFileRequest, server pfs.API_GlobFileV2Server) (retErr error) {
	func() { a.Log(request, nil, nil, 0) }()
	return a.driver.globFileV2(a.env.GetPachClient(server.Context()), request.Commit, request.Pattern, func(fi *pfs.FileInfoV2) error {
		return server.Send(fi)
	})
}

// CopyFile implements the protobuf pfs.CopyFile RPC
func (a *apiServerV2) CopyFile(ctx context.Context, request *pfs.CopyFileRequest) (response *types.Empty, retErr error) {
	func() { a.Log(request, nil, nil, 0) }()
	defer func(start time.Time) { a.Log(request, response, retErr, time.Since(start)) }(time.Now())
	if err := a.driver.copyFile(a.env.GetPachClient(ctx), request.Src, request.Dst, request.Overwrite); err != nil {
		return nil, err
	}
	return &types.Empty{}, nil
}

// InspectFileV2 returns info about a file.
func (a *apiServerV2) InspectFileV2(ctx context.Context, req *pfs.InspectFileRequest) (*pfs.FileInfoV2, error) {
	return a.driver.inspectFile(a.env.GetPachClient(ctx), req.File)
}

// WalkFileV2 walks over all the files under a directory, including children of children.
func (a *apiServerV2) WalkFileV2(req *pfs.WalkFileRequest, server pfs.API_WalkFileV2Server) error {
	pachClient := a.env.GetPachClient(server.Context())
	return a.driver.walkFile(pachClient, req.File, func(fi *pfs.FileInfoV2) error {
		return server.Send(fi)
	})
}

<<<<<<< HEAD
var errV1NotImplemented = errors.Errorf("v1 method not implemented")

func (a *apiServerV2) Fsck(_ *pfs.FsckRequest, _ pfs.API_FsckServer) error {
	return errV1NotImplemented
}

func (a *apiServerV2) PutFile(_ pfs.API_PutFileServer) error {
	return errV1NotImplemented
}

func (a *apiServerV2) ListFileStream(_ *pfs.ListFileRequest, _ pfs.API_ListFileStreamServer) error {
	return errV1NotImplemented
}

func (a *apiServerV2) GlobFileStream(_ *pfs.GlobFileRequest, _ pfs.API_GlobFileStreamServer) error {
	return errV1NotImplemented
=======
// DeleteRepoInTransaction is identical to DeleteRepo except that it can run
// inside an existing etcd STM transaction.  This is not an RPC.
func (a *apiServerV2) DeleteRepoInTransaction(
	txnCtx *txnenv.TransactionContext,
	request *pfs.DeleteRepoRequest,
) error {
	if request.All {
		return a.driver.deleteAll(txnCtx)
	}
	return a.driver.deleteRepo(txnCtx, request.Repo, request.Force)
}

// DeleteCommitInTransaction is identical to DeleteCommit except that it can run
// inside an existing etcd STM transaction.  This is not an RPC.
func (a *apiServerV2) DeleteCommitInTransaction(
	txnCtx *txnenv.TransactionContext,
	request *pfs.DeleteCommitRequest,
) error {
	return a.driver.deleteCommit(txnCtx, request.Commit)
}

// DeleteAll implements the protobuf pfs.DeleteAll RPC
func (a *apiServerV2) DeleteAll(ctx context.Context, request *types.Empty) (response *types.Empty, retErr error) {
	err := a.txnEnv.WithWriteContext(ctx, func(txnCtx *txnenv.TransactionContext) error {
		return a.driver.deleteAll(txnCtx)
	})
	if err != nil {
		return nil, err
	}
	return &types.Empty{}, nil
}

// BuildCommit is not implemented in v2
func (a *apiServerV2) BuildCommit(ctx context.Context, request *pfs.BuildCommitRequest) (response *pfs.Commit, retErr error) {
	return nil, errors.New("v2 does not implement BuildCommit")
>>>>>>> 147bbd6b
}<|MERGE_RESOLUTION|>--- conflicted
+++ resolved
@@ -268,24 +268,6 @@
 	})
 }
 
-<<<<<<< HEAD
-var errV1NotImplemented = errors.Errorf("v1 method not implemented")
-
-func (a *apiServerV2) Fsck(_ *pfs.FsckRequest, _ pfs.API_FsckServer) error {
-	return errV1NotImplemented
-}
-
-func (a *apiServerV2) PutFile(_ pfs.API_PutFileServer) error {
-	return errV1NotImplemented
-}
-
-func (a *apiServerV2) ListFileStream(_ *pfs.ListFileRequest, _ pfs.API_ListFileStreamServer) error {
-	return errV1NotImplemented
-}
-
-func (a *apiServerV2) GlobFileStream(_ *pfs.GlobFileRequest, _ pfs.API_GlobFileStreamServer) error {
-	return errV1NotImplemented
-=======
 // DeleteRepoInTransaction is identical to DeleteRepo except that it can run
 // inside an existing etcd STM transaction.  This is not an RPC.
 func (a *apiServerV2) DeleteRepoInTransaction(
@@ -318,8 +300,29 @@
 	return &types.Empty{}, nil
 }
 
-// BuildCommit is not implemented in v2
-func (a *apiServerV2) BuildCommit(ctx context.Context, request *pfs.BuildCommitRequest) (response *pfs.Commit, retErr error) {
-	return nil, errors.New("v2 does not implement BuildCommit")
->>>>>>> 147bbd6b
+var errV1NotImplemented = errors.Errorf("V1 method not implemented")
+
+// BuildCommit is not implemented in V2.
+func (a *apiServerV2) BuildCommit(_ context.Context, _ *pfs.BuildCommitRequest) (*pfs.Commit, error) {
+	return nil, errV1NotImplemented
+}
+
+// Fsck is not implemented in V2.
+func (a *apiServerV2) Fsck(_ *pfs.FsckRequest, _ pfs.API_FsckServer) error {
+	return errV1NotImplemented
+}
+
+// PutFile is not implemented in V2.
+func (a *apiServerV2) PutFile(_ pfs.API_PutFileServer) error {
+	return errV1NotImplemented
+}
+
+// ListFileStream is not implemented in V2.
+func (a *apiServerV2) ListFileStream(_ *pfs.ListFileRequest, _ pfs.API_ListFileStreamServer) error {
+	return errV1NotImplemented
+}
+
+// GlobFileStream is not implemented in V2.
+func (a *apiServerV2) GlobFileStream(_ *pfs.GlobFileRequest, _ pfs.API_GlobFileStreamServer) error {
+	return errV1NotImplemented
 }