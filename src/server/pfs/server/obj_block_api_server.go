--- conflicted
+++ resolved
@@ -19,11 +19,8 @@
 	"golang.org/x/sync/errgroup"
 
 	"github.com/cenkalti/backoff"
-<<<<<<< HEAD
 	"github.com/gogo/protobuf/proto"
-=======
 	"github.com/gogo/protobuf/types"
->>>>>>> 43905bc9
 	"github.com/golang/groupcache"
 	"github.com/pachyderm/pachyderm/src/client"
 	pfsclient "github.com/pachyderm/pachyderm/src/client/pfs"
@@ -55,7 +52,6 @@
 	if err != nil {
 		return nil, err
 	}
-<<<<<<< HEAD
 	server := &objBlockAPIServer{
 		Logger:        protorpclog.NewLogger("pfs.BlockAPI.Obj"),
 		dir:           dir,
@@ -63,53 +59,15 @@
 		objClient:     objClient,
 		objectIndexes: make(map[string]*pfsclient.ObjectIndex),
 	}
-	server.blockCache = groupcache.NewGroup("block", cacheSize,
+	server.blockCache = groupcache.NewGroup("block", cacheBytes,
 		groupcache.GetterFunc(server.blockGetter))
-	server.objectCache = groupcache.NewGroup("object", cacheSize,
+	server.objectCache = groupcache.NewGroup("object", cacheBytes,
 		groupcache.GetterFunc(server.objectGetter))
-	server.tagCache = groupcache.NewGroup("tag", cacheSize,
+	server.tagCache = groupcache.NewGroup("tag", cacheBytes,
 		groupcache.GetterFunc(server.tagGetter))
-	server.objectInfoCache = groupcache.NewGroup("objectInfo", cacheSize,
+	server.objectInfoCache = groupcache.NewGroup("objectInfo", cacheBytes,
 		groupcache.GetterFunc(server.objectInfoGetter))
 	return server, nil
-=======
-	return &objBlockAPIServer{
-		Logger:      protorpclog.NewLogger("pfs.BlockAPI.Obj"),
-		dir:         dir,
-		localServer: localServer,
-		objClient:   objClient,
-		cache: groupcache.NewGroup("block", cacheBytes,
-			groupcache.GetterFunc(func(ctx groupcache.Context, key string, dest groupcache.Sink) (retErr error) {
-				var reader io.ReadCloser
-				var err error
-				backoff.RetryNotify(func() error {
-					reader, err = objClient.Reader(localServer.blockPath(client.NewBlock(key)), 0, 0)
-					if err != nil && objClient.IsRetryable(err) {
-						return err
-					}
-					return nil
-				}, obj.NewExponentialBackOffConfig(), func(err error, d time.Duration) {
-					protolion.Infof("Error creating reader; retrying in %s: %#v", d, obj.RetryError{
-						Err:               err.Error(),
-						TimeTillNextRetry: d.String(),
-					})
-				})
-				if err != nil {
-					return err
-				}
-				defer func() {
-					if err := reader.Close(); err != nil && retErr == nil {
-						retErr = err
-					}
-				}()
-				block, err := ioutil.ReadAll(reader)
-				if err != nil {
-					return err
-				}
-				return dest.SetBytes(block)
-			})),
-	}, nil
->>>>>>> 43905bc9
 }
 
 func newMinioBlockAPIServer(dir string, cacheBytes int64) (*objBlockAPIServer, error) {
