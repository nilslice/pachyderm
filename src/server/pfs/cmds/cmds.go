--- conflicted
+++ resolved
@@ -1247,15 +1247,14 @@
 	s3gateway.Flags().Uint16VarP(&port, "port", "p", 30600, "The local port to bind the S3 gateway to.")
 	commands = append(commands, cmdutil.CreateAlias(s3gateway, "s3gateway"))
 
-<<<<<<< HEAD
 	transactionDocs := &cobra.Command{
-		Use:   "transaction",
 		Short: "Docs for transactions.",
 		Long:  "Do a few thing.",
 	}
+	cmdutil.SetDocsUsage(transactionDocs)
+	commands = append(commands, cmdutil.CreateAlias(transactionDocs, "transaction"))
 
 	listTransaction := &cobra.Command{
-		Use:   "list-transaction",
 		Short: "List transactions.",
 		Long:  "List transactions.",
 		Run: cmdutil.RunFixedArgs(0, func([]string) error {
@@ -1284,6 +1283,7 @@
 		}),
 	}
 	fullTimestampsFlag(listTransaction)
+	commands = append(commands, cmdutil.CreateAlias(listTransaction, "list transaction"))
 
 	getActiveTransaction := func() (string, error) {
 		cfg, err := config.Read()
@@ -1312,7 +1312,6 @@
 	}
 
 	startTransaction := &cobra.Command{
-		Use:   "start-transaction",
 		Short: "Start a new transaction.",
 		Long:  "Start a new transaction.",
 		Run: cmdutil.RunFixedArgs(0, func([]string) error {
@@ -1335,9 +1334,9 @@
 			return nil
 		}),
 	}
+	commands = append(commands, cmdutil.CreateAlias(startTransaction, "start transaction"))
 
 	stopTransaction := &cobra.Command{
-		Use:   "stop-transaction",
 		Short: "Stop modifying the current transaction.",
 		Long:  "Start modifying the current transaction.",
 		Run: cmdutil.RunFixedArgs(0, func([]string) error {
@@ -1361,9 +1360,10 @@
 			return nil
 		}),
 	}
+	commands = append(commands, cmdutil.CreateAlias(stopTransaction, "stop transaction"))
 
 	finishTransaction := &cobra.Command{
-		Use:   "finish-transaction [<transaction>]",
+		Use:   "{{alias}} [<transaction>]",
 		Short: "Close the currently active transaction and execute it.",
 		Long:  "Close the currently active transaction and execute it.",
 		Run: cmdutil.RunBoundedArgs(0, 1, func(args []string) error {
@@ -1397,9 +1397,10 @@
 			return nil
 		}),
 	}
+	commands = append(commands, cmdutil.CreateAlias(finishTransaction, "finish transaction"))
 
 	deleteTransaction := &cobra.Command{
-		Use:   "delete-transaction [<transaction>]",
+		Use:   "{{alias}} [<transaction>]",
 		Short: "Cancel and delete an existing transaction.",
 		Long:  "Cancel and delete an existing transaction.",
 		Run: cmdutil.RunBoundedArgs(0, 1, func(args []string) error {
@@ -1426,9 +1427,10 @@
 			return nil
 		}),
 	}
+	commands = append(commands, cmdutil.CreateAlias(deleteTransaction, "delete transaction"))
 
 	inspectTransaction := &cobra.Command{
-		Use:   "inspect-transaction [<transaction>]",
+		Use:   "{{alias}} [<transaction>]",
 		Short: "Print information about an open transaction.",
 		Long:  "Print information about an open transaction.",
 		Run: cmdutil.RunBoundedArgs(0, 1, func(args []string) error {
@@ -1465,9 +1467,10 @@
 		}),
 	}
 	fullTimestampsFlag(inspectTransaction)
+	commands = append(commands, cmdutil.CreateAlias(inspectTransaction, "inspect transaction"))
 
 	resumeTransaction := &cobra.Command{
-		Use:   "resume-transaction <transaction>",
+		Use:   "{{alias}} <transaction>",
 		Short: "Set an existing transaction as active.",
 		Long:  "Set an existing transaction as active.",
 		Run: cmdutil.RunFixedArgs(1, func(args []string) error {
@@ -1493,72 +1496,9 @@
 			return nil
 		}),
 	}
-
-	repoCommands := []*cobra.Command{
-		createRepo,
-		updateRepo,
-		inspectRepo,
-		listRepo,
-		deleteRepo,
-	}
-
-	commitCommands := []*cobra.Command{
-		startCommit,
-		finishCommit,
-		inspectCommit,
-		listCommit,
-		flushCommit,
-		subscribeCommit,
-		deleteCommit,
-	}
-
-	fileCommands := []*cobra.Command{
-		putFile,
-		copyFile,
-		getFile,
-		inspectFile,
-		listFile,
-		globFile,
-		diffFile,
-		deleteFile,
-	}
-
-	transactionCommands := []*cobra.Command{
-		listTransaction,
-		startTransaction,
-		stopTransaction,
-		finishTransaction,
-		deleteTransaction,
-		inspectTransaction,
-		resumeTransaction,
-	}
-
-	cmdutil.SetDocsUsage(repo, repoCommands)
-	cmdutil.SetDocsUsage(commit, commitCommands)
-	cmdutil.SetDocsUsage(file, fileCommands)
-	cmdutil.SetDocsUsage(transactionDocs, transactionCommands)
-
-	var result []*cobra.Command
-	result = append(result, repo)
-	result = append(result, repoCommands...)
-	result = append(result, commit)
-	result = append(result, commitCommands...)
-	result = append(result, createBranch)
-	result = append(result, listBranch)
-	result = append(result, setBranch)
-	result = append(result, deleteBranch)
-	result = append(result, file)
-	result = append(result, fileCommands...)
-	result = append(result, getObject)
-	result = append(result, getTag)
-	result = append(result, mount)
-	result = append(result, unmount)
-	result = append(result, s3gateway)
-	result = append(result, transactionCommands...)
-	return result
-=======
+	commands = append(commands, cmdutil.CreateAlias(resumeTransaction, "resume transaction"))
+
 	return commands
->>>>>>> 705c8b5f
 }
 
 func parseCommits(args []string) (map[string]string, error) {
