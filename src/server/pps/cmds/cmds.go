package cmds

import (
	"bufio"
	"fmt"
	"io"
	"io/ioutil"
	"net/url"
	"os"
	"path/filepath"
	"strings"

	pachdclient "github.com/pachyderm/pachyderm/src/client"
	"github.com/pachyderm/pachyderm/src/client/pfs"
	"github.com/pachyderm/pachyderm/src/client/pkg/errors"
	"github.com/pachyderm/pachyderm/src/client/pkg/grpcutil"
	"github.com/pachyderm/pachyderm/src/client/pkg/tracing/extended"
	ppsclient "github.com/pachyderm/pachyderm/src/client/pps"
	"github.com/pachyderm/pachyderm/src/client/version"
	"github.com/pachyderm/pachyderm/src/server/cmd/pachctl/shell"
	"github.com/pachyderm/pachyderm/src/server/pkg/cmdutil"
	"github.com/pachyderm/pachyderm/src/server/pkg/pager"
	"github.com/pachyderm/pachyderm/src/server/pkg/ppsutil"
	"github.com/pachyderm/pachyderm/src/server/pkg/progress"
	"github.com/pachyderm/pachyderm/src/server/pkg/serde"
	"github.com/pachyderm/pachyderm/src/server/pkg/tabwriter"
	"github.com/pachyderm/pachyderm/src/server/pkg/uuid"
	"github.com/pachyderm/pachyderm/src/server/pps/pretty"
	txncmds "github.com/pachyderm/pachyderm/src/server/transaction/cmds"

	prompt "github.com/c-bata/go-prompt"
	docker "github.com/fsouza/go-dockerclient"
	"github.com/gogo/protobuf/types"
	"github.com/itchyny/gojq"
	glob "github.com/pachyderm/ohmyglob"
	"github.com/sirupsen/logrus"
	"github.com/spf13/cobra"
	"github.com/spf13/pflag"
	"golang.org/x/net/context"
)

// encoder creates an encoder that writes data structures to w[0] (or os.Stdout
// if no 'w' is passed) in the serialization format 'format'. If more than one
// writer is passed, all writers after the first are silently ignored (rather
// than returning an error), and if the 'format' passed is unrecognized
// (currently, 'format' must be 'json' or 'yaml') then pachctl exits
// immediately. Ignoring errors or crashing simplifies the type signature of
// 'encoder' and allows it to be used inline.
func encoder(format string, w ...io.Writer) serde.Encoder {
	format = strings.ToLower(format)
	if format == "" {
		format = "json"
	}
	var output io.Writer = os.Stdout
	if len(w) > 0 {
		output = w[0]
	}
	e, err := serde.GetEncoder(format, output,
		serde.WithIndent(2),
		serde.WithOrigName(true),
	)
	if err != nil {
		cmdutil.ErrorAndExit(err.Error())
	}
	return e
}

// Cmds returns a slice containing pps commands.
func Cmds() []*cobra.Command {
	var commands []*cobra.Command

	raw := false
	var output string
	outputFlags := pflag.NewFlagSet("", pflag.ExitOnError)
	outputFlags.BoolVar(&raw, "raw", false, "Disable pretty printing; serialize data structures to an encoding such as json or yaml")
	// --output is empty by default, so that we can print an error if a user
	// explicitly sets --output without --raw, but the effective default is set in
	// encode(), which assumes "json" if 'format' is empty.
	// Note: because of how spf13/flags works, no other StringVarP that sets
	// 'output' can have a default value either
	outputFlags.StringVarP(&output, "output", "o", "", "Output format when --raw is set: \"json\" or \"yaml\" (default \"json\")")

	fullTimestamps := false
	fullTimestampsFlags := pflag.NewFlagSet("", pflag.ContinueOnError)
	fullTimestampsFlags.BoolVar(&fullTimestamps, "full-timestamps", false, "Return absolute timestamps (as opposed to the default, relative timestamps).")

	noPager := false
	noPagerFlags := pflag.NewFlagSet("", pflag.ContinueOnError)
	noPagerFlags.BoolVar(&noPager, "no-pager", false, "Don't pipe output into a pager (i.e. less).")

	jobDocs := &cobra.Command{
		Short: "Docs for jobs.",
		Long: `Jobs are the basic units of computation in Pachyderm.

Jobs run a containerized workload over a set of finished input commits. Jobs are
created by pipelines and will write output to a commit in the pipeline's output
repo. A job can have multiple datums, each processed independently and the
results will be merged together at the end.

If the job fails, the output commit will not be populated with data.`,
	}
	commands = append(commands, cmdutil.CreateDocsAlias(jobDocs, "job", " job$"))

	var block bool
	inspectJob := &cobra.Command{
		Use:   "{{alias}} <job>",
		Short: "Return info about a job.",
		Long:  "Return info about a job.",
		Run: cmdutil.RunFixedArgs(1, func(args []string) error {
			client, err := pachdclient.NewOnUserMachine("user")
			if err != nil {
				return err
			}
			defer client.Close()
			jobInfo, err := client.InspectJob(args[0], block, true)
			if err != nil {
				cmdutil.ErrorAndExit("error from InspectJob: %s", err.Error())
			}
			if jobInfo == nil {
				cmdutil.ErrorAndExit("job %s not found.", args[0])
			}
			if raw {
				return encoder(output).EncodeProto(jobInfo)
			} else if output != "" {
				cmdutil.ErrorAndExit("cannot set --output (-o) without --raw")
			}
			ji := &pretty.PrintableJobInfo{
				JobInfo:        jobInfo,
				FullTimestamps: fullTimestamps,
			}
			return pretty.PrintDetailedJobInfo(ji)
		}),
	}
	inspectJob.Flags().BoolVarP(&block, "block", "b", false, "block until the job has either succeeded or failed")
	inspectJob.Flags().AddFlagSet(outputFlags)
	inspectJob.Flags().AddFlagSet(fullTimestampsFlags)
	shell.RegisterCompletionFunc(inspectJob, shell.JobCompletion)
	commands = append(commands, cmdutil.CreateAlias(inspectJob, "inspect job"))

	var pipelineName string
	var outputCommitStr string
	var inputCommitStrs []string
	var history string
	var stateStrs []string
	listJob := &cobra.Command{
		Short: "Return info about jobs.",
		Long:  "Return info about jobs.",
		Example: `
# Return all jobs
$ {{alias}}

# Return all jobs from the most recent version of pipeline "foo"
$ {{alias}} -p foo

# Return all jobs from all versions of pipeline "foo"
$ {{alias}} -p foo --history all

# Return all jobs whose input commits include foo@XXX and bar@YYY
$ {{alias}} -i foo@XXX -i bar@YYY

# Return all jobs in pipeline foo and whose input commits include bar@YYY
$ {{alias}} -p foo -i bar@YYY`,
		Run: cmdutil.RunFixedArgs(0, func(args []string) error {
			commits, err := cmdutil.ParseCommits(inputCommitStrs)
			if err != nil {
				return err
			}
			history, err := cmdutil.ParseHistory(history)
			if err != nil {
				return errors.Wrapf(err, "error parsing history flag")
			}
			var outputCommit *pfs.Commit
			if outputCommitStr != "" {
				outputCommit, err = cmdutil.ParseCommit(outputCommitStr)
				if err != nil {
					return err
				}
			}
			var filter string
			if len(stateStrs) > 0 {
				filter, err = ParseJobStates(stateStrs)
				if err != nil {
					return errors.Wrap(err, "error parsing state")
				}
			}

			client, err := pachdclient.NewOnUserMachine("user")
			if err != nil {
				return err
			}
			defer client.Close()

			return pager.Page(noPager, os.Stdout, func(w io.Writer) error {
				if raw {
					e := encoder(output)
					return client.ListJobFilterF(pipelineName, commits, outputCommit, history, true, filter, func(ji *ppsclient.JobInfo) error {
						return e.EncodeProto(ji)
					})
				} else if output != "" {
					cmdutil.ErrorAndExit("cannot set --output (-o) without --raw")
				}
				writer := tabwriter.NewWriter(w, pretty.JobHeader)
				if err := client.ListJobFilterF(pipelineName, commits, outputCommit, history, false, filter, func(ji *ppsclient.JobInfo) error {
					pretty.PrintJobInfo(writer, ji, fullTimestamps)
					return nil
				}); err != nil {
					return err
				}
				return writer.Flush()
			})
		}),
	}
	listJob.Flags().StringVarP(&pipelineName, "pipeline", "p", "", "Limit to jobs made by pipeline.")
	listJob.MarkFlagCustom("pipeline", "__pachctl_get_pipeline")
	listJob.Flags().StringVarP(&outputCommitStr, "output", "o", "", "List jobs with a specific output commit. format: <repo>@<branch-or-commit>")
	listJob.MarkFlagCustom("output", "__pachctl_get_repo_commit")
	listJob.Flags().StringSliceVarP(&inputCommitStrs, "input", "i", []string{}, "List jobs with a specific set of input commits. format: <repo>@<branch-or-commit>")
	listJob.MarkFlagCustom("input", "__pachctl_get_repo_commit")
	listJob.Flags().AddFlagSet(outputFlags)
	listJob.Flags().AddFlagSet(fullTimestampsFlags)
	listJob.Flags().AddFlagSet(noPagerFlags)
	listJob.Flags().StringVar(&history, "history", "none", "Return jobs from historical versions of pipelines.")
	listJob.Flags().StringArrayVar(&stateStrs, "state", []string{}, "Return only jobs with the specified state. Can be repeated to include multiple states")
	shell.RegisterCompletionFunc(listJob,
		func(flag, text string, maxCompletions int64) ([]prompt.Suggest, shell.CacheFunc) {
			if flag == "-p" || flag == "--pipeline" {
				cs, cf := shell.PipelineCompletion(flag, text, maxCompletions)
				return cs, shell.AndCacheFunc(cf, shell.SameFlag(flag))
			}
			return nil, shell.SameFlag(flag)
		})
	commands = append(commands, cmdutil.CreateAlias(listJob, "list job"))

	var pipelines cmdutil.RepeatedStringArg
	flushJob := &cobra.Command{
		Use:   "{{alias}} <repo>@<branch-or-commit> ...",
		Short: "Wait for all jobs caused by the specified commits to finish and return them.",
		Long:  "Wait for all jobs caused by the specified commits to finish and return them.",
		Example: `
# Return jobs caused by foo@XXX and bar@YYY.
$ {{alias}} foo@XXX bar@YYY

# Return jobs caused by foo@XXX leading to pipelines bar and baz.
$ {{alias}} foo@XXX -p bar -p baz`,
		Run: cmdutil.Run(func(args []string) error {
			if output != "" && !raw {
				cmdutil.ErrorAndExit("cannot set --output (-o) without --raw")
			}
			commits, err := cmdutil.ParseCommits(args)
			if err != nil {
				return err
			}

			c, err := pachdclient.NewOnUserMachine("user")
			if err != nil {
				return err
			}
			defer c.Close()
			var writer *tabwriter.Writer
			if !raw {
				writer = tabwriter.NewWriter(os.Stdout, pretty.JobHeader)
			}
			e := encoder(output)
			if err := c.FlushJob(commits, pipelines, func(ji *ppsclient.JobInfo) error {
				if raw {
					if err := e.EncodeProto(ji); err != nil {
						return err
					}
					return nil
				}
				pretty.PrintJobInfo(writer, ji, fullTimestamps)
				return nil
			}); err != nil {
				return err
			}
			if !raw {
				return writer.Flush()
			}
			return nil
		}),
	}
	flushJob.Flags().VarP(&pipelines, "pipeline", "p", "Wait only for jobs leading to a specific set of pipelines")
	flushJob.MarkFlagCustom("pipeline", "__pachctl_get_pipeline")
	flushJob.Flags().AddFlagSet(outputFlags)
	flushJob.Flags().AddFlagSet(fullTimestampsFlags)
	shell.RegisterCompletionFunc(flushJob,
		func(flag, text string, maxCompletions int64) ([]prompt.Suggest, shell.CacheFunc) {
			if flag == "--pipeline" || flag == "-p" {
				cs, cf := shell.PipelineCompletion(flag, text, maxCompletions)
				return cs, shell.AndCacheFunc(cf, shell.SameFlag(flag))
			}
			cs, cf := shell.BranchCompletion(flag, text, maxCompletions)
			return cs, shell.AndCacheFunc(cf, shell.SameFlag(flag))
		})
	commands = append(commands, cmdutil.CreateAlias(flushJob, "flush job"))

	deleteJob := &cobra.Command{
		Use:   "{{alias}} <job>",
		Short: "Delete a job.",
		Long:  "Delete a job.",
		Run: cmdutil.RunFixedArgs(1, func(args []string) error {
			client, err := pachdclient.NewOnUserMachine("user")
			if err != nil {
				return err
			}
			defer client.Close()
			if err := client.DeleteJob(args[0]); err != nil {
				cmdutil.ErrorAndExit("error from DeleteJob: %s", err.Error())
			}
			return nil
		}),
	}
	shell.RegisterCompletionFunc(deleteJob, shell.JobCompletion)
	commands = append(commands, cmdutil.CreateAlias(deleteJob, "delete job"))

	stopJob := &cobra.Command{
		Use:   "{{alias}} <job>",
		Short: "Stop a job.",
		Long:  "Stop a job.  The job will be stopped immediately.",
		Run: cmdutil.RunFixedArgs(1, func(args []string) error {
			client, err := pachdclient.NewOnUserMachine("user")
			if err != nil {
				return err
			}
			defer client.Close()
			if err := client.StopJob(args[0]); err != nil {
				cmdutil.ErrorAndExit("error from StopJob: %s", err.Error())
			}
			return nil
		}),
	}
	shell.RegisterCompletionFunc(stopJob, shell.JobCompletion)
	commands = append(commands, cmdutil.CreateAlias(stopJob, "stop job"))

	datumDocs := &cobra.Command{
		Short: "Docs for datums.",
		Long: `Datums are the small independent units of processing for Pachyderm jobs.

A datum is defined by applying a glob pattern (in the pipeline spec) to the file
paths in the input repo. A datum can include one or more files or directories.

Datums within a job will be processed independently, sometimes distributed
across separate workers.  A separate execution of user code will be run for
each datum.`,
	}
	commands = append(commands, cmdutil.CreateDocsAlias(datumDocs, "datum", " datum$"))

	restartDatum := &cobra.Command{
		Use:   "{{alias}} <job> <datum-path1>,<datum-path2>,...",
		Short: "Restart a datum.",
		Long:  "Restart a datum.",
		Run: cmdutil.RunFixedArgs(2, func(args []string) error {
			client, err := pachdclient.NewOnUserMachine("user")
			if err != nil {
				return err
			}
			defer client.Close()
			datumFilter := strings.Split(args[1], ",")
			for i := 0; i < len(datumFilter); {
				if len(datumFilter[i]) == 0 {
					if i+1 < len(datumFilter) {
						copy(datumFilter[i:], datumFilter[i+1:])
					}
					datumFilter = datumFilter[:len(datumFilter)-1]
				} else {
					i++
				}
			}
			return client.RestartDatum(args[0], datumFilter)
		}),
	}
	commands = append(commands, cmdutil.CreateAlias(restartDatum, "restart datum"))

	listDatum := &cobra.Command{
		Use:   "{{alias}} <job>",
		Short: "Return the datums in a job.",
		Long:  "Return the datums in a job.",
		Run: cmdutil.RunBoundedArgs(0, 1, func(args []string) (retErr error) {
			client, err := pachdclient.NewOnUserMachine("user")
			if err != nil {
				return err
			}
			defer client.Close()
			var printF func(*ppsclient.DatumInfo) error
			if !raw {
				if output != "" {
					cmdutil.ErrorAndExit("cannot set --output (-o) without --raw")
				}
				writer := tabwriter.NewWriter(os.Stdout, pretty.DatumHeader)
				printF = func(di *ppsclient.DatumInfo) error {
					pretty.PrintDatumInfo(writer, di)
					return nil
				}
				defer func() {
					if err := writer.Flush(); retErr == nil {
						retErr = err
					}
				}()
			} else {
				e := encoder(output)
				printF = func(di *ppsclient.DatumInfo) error {
					return e.EncodeProto(di)
				}
			}
			if len(args) != 1 {
				return errors.Errorf("must specify one job")
			}
			return client.ListDatum(args[0], printF)
		}),
	}
	listDatum.Flags().AddFlagSet(outputFlags)
	shell.RegisterCompletionFunc(listDatum, shell.JobCompletion)
	commands = append(commands, cmdutil.CreateAlias(listDatum, "list datum"))

	inspectDatum := &cobra.Command{
		Use:   "{{alias}} <job> <datum>",
		Short: "Display detailed info about a single datum.",
		Long:  "Display detailed info about a single datum. Requires the pipeline to have stats enabled.",
		Run: cmdutil.RunFixedArgs(2, func(args []string) error {
			client, err := pachdclient.NewOnUserMachine("user")
			if err != nil {
				return err
			}
			defer client.Close()
			datumInfo, err := client.InspectDatum(args[0], args[1])
			if err != nil {
				return err
			}
			if raw {
				return encoder(output).EncodeProto(datumInfo)
			} else if output != "" {
				cmdutil.ErrorAndExit("cannot set --output (-o) without --raw")
			}
			pretty.PrintDetailedDatumInfo(os.Stdout, datumInfo)
			return nil
		}),
	}
	inspectDatum.Flags().AddFlagSet(outputFlags)
	commands = append(commands, cmdutil.CreateAlias(inspectDatum, "inspect datum"))

	//	var (
	//		jobID       string
	//		datumID     string
	//		commaInputs string // comma-separated list of input files of interest
	//		master      bool
	//		worker      bool
	//		follow      bool
	//		tail        int64
	//	)
	//
	//	// prettyLogsPrinter helps to print the logs recieved in different colours
	//	prettyLogsPrinter := func(message string) {
	//		informationArray := strings.Split(message, " ")
	//		if len(informationArray) > 1 {
	//			debugString := informationArray[1]
	//			debugLevel := strings.ToLower(debugString)
	//			var debugLevelColoredString string
	//			if debugLevel == "info" {
	//				debugLevelColoredString = color.New(color.FgGreen).Sprint(debugString)
	//			} else if debugLevel == "warning" {
	//				debugLevelColoredString = color.New(color.FgYellow).Sprint(debugString)
	//			} else if debugLevel == "error" {
	//				debugLevelColoredString = color.New(color.FgRed).Sprint(debugString)
	//			} else {
	//				debugLevelColoredString = debugString
	//			}
	//			informationArray[1] = debugLevelColoredString
	//			coloredMessage := strings.Join(informationArray, " ")
	//			fmt.Println(coloredMessage)
	//		} else {
	//			fmt.Println(message)
	//		}
	//
	//	}
	//
	// TODO: Make logs work with V2.
	//	getLogs := &cobra.Command{
	//		Use:   "{{alias}} [--pipeline=<pipeline>|--job=<job>] [--datum=<datum>]",
	//		Short: "Return logs from a job.",
	//		Long:  "Return logs from a job.",
	//		Example: `
	//# Return logs emitted by recent jobs in the "filter" pipeline
	//$ {{alias}} --pipeline=filter
	//
	//# Return logs emitted by the job aedfa12aedf
	//$ {{alias}} --job=aedfa12aedf
	//
	//# Return logs emitted by the pipeline \"filter\" while processing /apple.txt and a file with the hash 123aef
	//$ {{alias}} --pipeline=filter --inputs=/apple.txt,123aef`,
	//		Run: cmdutil.RunFixedArgs(0, func(args []string) error {
	//			client, err := pachdclient.NewOnUserMachine("user")
	//			if err != nil {
	//				return errors.Wrapf(err, "error connecting to pachd")
	//			}
	//			defer client.Close()
	//
	//			// Break up comma-separated input paths, and filter out empty entries
	//			data := strings.Split(commaInputs, ",")
	//			for i := 0; i < len(data); {
	//				if len(data[i]) == 0 {
	//					if i+1 < len(data) {
	//						copy(data[i:], data[i+1:])
	//					}
	//					data = data[:len(data)-1]
	//				} else {
	//					i++
	//				}
	//			}
	//
	//			// Issue RPC
	//			iter := client.GetLogs(pipelineName, jobID, data, datumID, master, follow, tail)
	//			var buf bytes.Buffer
	//			encoder := json.NewEncoder(&buf)
	//			for iter.Next() {
	//				if raw {
	//					buf.Reset()
	//					if err := encoder.Encode(iter.Message()); err != nil {
	//						fmt.Fprintf(os.Stderr, "error marshalling \"%v\": %s\n", iter.Message(), err)
	//					}
	//					fmt.Println(buf.String())
	//				} else if iter.Message().User && !master && !worker {
	//					prettyLogsPrinter(iter.Message().Message)
	//				} else if iter.Message().Master && master {
	//					prettyLogsPrinter(iter.Message().Message)
	//				} else if !iter.Message().User && !iter.Message().Master && worker {
	//					prettyLogsPrinter(iter.Message().Message)
	//				} else if pipelineName == "" && jobID == "" {
	//					prettyLogsPrinter(iter.Message().Message)
	//				}
	//			}
	//			return iter.Err()
	//		}),
	//	}
	//	getLogs.Flags().StringVarP(&pipelineName, "pipeline", "p", "", "Filter the log "+
	//		"for lines from this pipeline (accepts pipeline name)")
	//	getLogs.MarkFlagCustom("pipeline", "__pachctl_get_pipeline")
	//	getLogs.Flags().StringVarP(&jobID, "job", "j", "", "Filter for log lines from "+
	//		"this job (accepts job ID)")
	//	getLogs.MarkFlagCustom("job", "__pachctl_get_job")
	//	getLogs.Flags().StringVar(&datumID, "datum", "", "Filter for log lines for this datum (accepts datum ID)")
	//	getLogs.Flags().StringVar(&commaInputs, "inputs", "", "Filter for log lines "+
	//		"generated while processing these files (accepts PFS paths or file hashes)")
	//	getLogs.Flags().BoolVar(&master, "master", false, "Return log messages from the master process (pipeline must be set).")
	//	getLogs.Flags().BoolVar(&worker, "worker", false, "Return log messages from the worker process.")
	//	getLogs.Flags().BoolVar(&raw, "raw", false, "Return log messages verbatim from server.")
	//	getLogs.Flags().BoolVarP(&follow, "follow", "f", false, "Follow logs as more are created.")
	//	getLogs.Flags().Int64VarP(&tail, "tail", "t", 0, "Lines of recent logs to display.")
	//	shell.RegisterCompletionFunc(getLogs,
	//		func(flag, text string, maxCompletions int64) ([]prompt.Suggest, shell.CacheFunc) {
	//			if flag == "--pipeline" || flag == "-p" {
	//				cs, cf := shell.PipelineCompletion(flag, text, maxCompletions)
	//				return cs, shell.AndCacheFunc(cf, shell.SameFlag(flag))
	//			}
	//			if flag == "--job" || flag == "-j" {
	//				cs, cf := shell.JobCompletion(flag, text, maxCompletions)
	//				return cs, shell.AndCacheFunc(cf, shell.SameFlag(flag))
	//			}
	//			return nil, shell.SameFlag(flag)
	//		})
	//	commands = append(commands, cmdutil.CreateAlias(getLogs, "logs"))

	pipelineDocs := &cobra.Command{
		Short: "Docs for pipelines.",
		Long: `Pipelines are a powerful abstraction for automating jobs.

Pipelines take a set of repos and branches as inputs and will write to a single
output repo of the same name. Pipelines then subscribe to commits on those repos
and launch a job to process each incoming commit.

All jobs created by a pipeline will create commits in the pipeline's output repo.`,
	}
	commands = append(commands, cmdutil.CreateDocsAlias(pipelineDocs, "pipeline", " pipeline$"))

	var build bool
	var pushImages bool
	var registry string
	var username string
	var pipelinePath string
	createPipeline := &cobra.Command{
		Short: "Create a new pipeline.",
		Long:  "Create a new pipeline from a pipeline specification. For details on the format, see http://docs.pachyderm.io/en/latest/reference/pipeline_spec.html.",
		Run: cmdutil.RunFixedArgs(0, func(args []string) (retErr error) {
			return pipelineHelper(false, build, pushImages, registry, username, pipelinePath, false)
		}),
	}
	createPipeline.Flags().StringVarP(&pipelinePath, "file", "f", "-", "The JSON file containing the pipeline, it can be a url or local file. - reads from stdin.")
	createPipeline.Flags().BoolVarP(&build, "build", "b", false, "If true, build and push local docker images into the docker registry.")
	createPipeline.Flags().BoolVarP(&pushImages, "push-images", "p", false, "If true, push local docker images into the docker registry.")
	createPipeline.Flags().StringVarP(&registry, "registry", "r", "index.docker.io", "The registry to push images to.")
	createPipeline.Flags().StringVarP(&username, "username", "u", "", "The username to push images as.")
	commands = append(commands, cmdutil.CreateAlias(createPipeline, "create pipeline"))

	var reprocess bool
	updatePipeline := &cobra.Command{
		Short: "Update an existing Pachyderm pipeline.",
		Long:  "Update a Pachyderm pipeline with a new pipeline specification. For details on the format, see http://docs.pachyderm.io/en/latest/reference/pipeline_spec.html.",
		Run: cmdutil.RunFixedArgs(0, func(args []string) (retErr error) {
			return pipelineHelper(reprocess, build, pushImages, registry, username, pipelinePath, true)
		}),
	}
	updatePipeline.Flags().StringVarP(&pipelinePath, "file", "f", "-", "The JSON file containing the pipeline, it can be a url or local file. - reads from stdin.")
	updatePipeline.Flags().BoolVarP(&build, "build", "b", false, "If true, build and push local docker images into the docker registry.")
	updatePipeline.Flags().BoolVarP(&pushImages, "push-images", "p", false, "If true, push local docker images into the docker registry.")
	updatePipeline.Flags().StringVarP(&registry, "registry", "r", "index.docker.io", "The registry to push images to.")
	updatePipeline.Flags().StringVarP(&username, "username", "u", "", "The username to push images as.")
	updatePipeline.Flags().BoolVar(&reprocess, "reprocess", false, "If true, reprocess datums that were already processed by previous version of the pipeline.")
	commands = append(commands, cmdutil.CreateAlias(updatePipeline, "update pipeline"))

	var jobID string
	runPipeline := &cobra.Command{
		Use:   "{{alias}} <pipeline> [<repo>@[<branch>|<commit>|<branch>=<commit>]...]",
		Short: "Run an existing Pachyderm pipeline on the specified commits-branch pairs.",
		Long:  "Run a Pachyderm pipeline on the datums from specific commit-branch pairs. If you only specify a branch, Pachyderm uses the HEAD commit to complete the pair. Similarly, if you only specify a commit, Pachyderm will try to use the branch the commit originated on. Note: Pipelines run automatically when data is committed to them. This command is for the case where you want to run the pipeline on a specific set of data, or if you want to rerun the pipeline. The datums that were successfully processed in previous runs will not be processed unless you specify the --reprocess flag.",
		Example: `
		# Rerun the latest job for the "filter" pipeline
		$ {{alias}} filter

		# Process the pipeline "filter" on the data from commit-branch pairs "repo1@A=a23e4" and "repo2@B=bf363"
		$ {{alias}} filter repo1@A=a23e4 repo2@B=bf363

		# Run the pipeline "filter" on the data from commit "167af5" on the "staging" branch on repo "repo1"
		$ {{alias}} filter repo1@staging=167af5

		# Run the pipeline "filter" on the HEAD commit of the "testing" branch on repo "repo1"
		$ {{alias}} filter repo1@testing

		# Run the pipeline "filter" on the commit "af159e which originated on the "master" branch on repo "repo1"
		$ {{alias}} filter repo1@af159`,

		Run: cmdutil.RunMinimumArgs(1, func(args []string) (retErr error) {
			client, err := pachdclient.NewOnUserMachine("user")
			if err != nil {
				return err
			}
			defer client.Close()
			prov, err := cmdutil.ParseCommitProvenances(args[1:])
			if err != nil {
				return err
			}
			err = client.RunPipeline(args[0], prov, jobID)
			if err != nil {
				return err
			}
			return nil
		}),
	}
	runPipeline.Flags().StringVar(&jobID, "job", "", "rerun the given job")
	commands = append(commands, cmdutil.CreateAlias(runPipeline, "run pipeline"))

	runCron := &cobra.Command{
		Use:   "{{alias}} <pipeline>",
		Short: "Run an existing Pachyderm cron pipeline now",
		Long:  "Run an existing Pachyderm cron pipeline now",
		Example: `
		# Run a cron pipeline "clock" now
		$ {{alias}} clock`,
		Run: cmdutil.RunMinimumArgs(1, func(args []string) (retErr error) {
			client, err := pachdclient.NewOnUserMachine("user")
			if err != nil {
				return err
			}
			defer client.Close()
			err = client.RunCron(args[0])
			if err != nil {
				return err
			}
			return nil
		}),
	}
	commands = append(commands, cmdutil.CreateAlias(runCron, "run cron"))

	inspectPipeline := &cobra.Command{
		Use:   "{{alias}} <pipeline>",
		Short: "Return info about a pipeline.",
		Long:  "Return info about a pipeline.",
		Run: cmdutil.RunFixedArgs(1, func(args []string) error {
			client, err := pachdclient.NewOnUserMachine("user")
			if err != nil {
				return err
			}
			defer client.Close()
			pipelineInfo, err := client.InspectPipeline(args[0])
			if err != nil {
				return err
			}
			if pipelineInfo == nil {
				return errors.Errorf("pipeline %s not found", args[0])
			}
			if raw {
				return encoder(output).EncodeProto(pipelineInfo)
			} else if output != "" {
				cmdutil.ErrorAndExit("cannot set --output (-o) without --raw")
			}
			pi := &pretty.PrintablePipelineInfo{
				PipelineInfo:   pipelineInfo,
				FullTimestamps: fullTimestamps,
			}
			return pretty.PrintDetailedPipelineInfo(os.Stdout, pi)
		}),
	}
	inspectPipeline.Flags().AddFlagSet(outputFlags)
	inspectPipeline.Flags().AddFlagSet(fullTimestampsFlags)
	commands = append(commands, cmdutil.CreateAlias(inspectPipeline, "inspect pipeline"))

<<<<<<< HEAD
=======
	extractPipeline := &cobra.Command{
		Use:   "{{alias}} <pipeline>",
		Short: "Return the manifest used to create a pipeline.",
		Long:  "Return the manifest used to create a pipeline.",
		Run: cmdutil.RunFixedArgs(1, func(args []string) error {
			client, err := pachdclient.NewOnUserMachine("user")
			if err != nil {
				return err
			}
			defer client.Close()
			createPipelineRequest, err := client.ExtractPipeline(args[0])
			if err != nil {
				return err
			}
			return encoder(output).EncodeProto(createPipelineRequest)
		}),
	}
	extractPipeline.Flags().StringVarP(&output, "output", "o", "", "Output format: \"json\" or \"yaml\" (default \"json\")")
	commands = append(commands, cmdutil.CreateAlias(extractPipeline, "extract pipeline"))

	var editor string
	var editorArgs []string
	editPipeline := &cobra.Command{
		Use:   "{{alias}} <pipeline>",
		Short: "Edit the manifest for a pipeline in your text editor.",
		Long:  "Edit the manifest for a pipeline in your text editor.",
		Run: cmdutil.RunFixedArgs(1, func(args []string) (retErr error) {
			client, err := pachdclient.NewOnUserMachine("user")
			if err != nil {
				return err
			}
			defer client.Close()
			createPipelineRequest, err := client.ExtractPipeline(args[0])
			if err != nil {
				return err
			}
			f, err := ioutil.TempFile("", args[0])
			if err != nil {
				return err
			}
			if err := encoder(output, f).EncodeProto(createPipelineRequest); err != nil {
				return err
			}
			defer func() {
				if err := f.Close(); err != nil && retErr == nil {
					retErr = err
				}
			}()
			if editor == "" {
				editor = os.Getenv("EDITOR")
			}
			if editor == "" {
				editor = "vim"
			}
			editorArgs = strings.Split(editor, " ")
			editorArgs = append(editorArgs, f.Name())
			if err := cmdutil.RunIO(cmdutil.IO{
				Stdin:  os.Stdin,
				Stdout: os.Stdout,
				Stderr: os.Stderr,
			}, editorArgs...); err != nil {
				return err
			}
			pipelineReader, err := ppsutil.NewPipelineManifestReader(f.Name())
			if err != nil {
				return err
			}
			request, err := pipelineReader.NextCreatePipelineRequest()
			if err != nil {
				return err
			}
			if proto.Equal(createPipelineRequest, request) {
				fmt.Println("Pipeline unchanged, no update will be performed.")
				return nil
			}
			request.Update = true
			request.Reprocess = reprocess
			return txncmds.WithActiveTransaction(client, func(txClient *pachdclient.APIClient) error {
				_, err := txClient.PpsAPIClient.CreatePipeline(
					txClient.Ctx(),
					request,
				)
				return grpcutil.ScrubGRPC(err)
			})
		}),
	}
	editPipeline.Flags().BoolVar(&reprocess, "reprocess", false, "If true, reprocess datums that were already processed by previous version of the pipeline.")
	editPipeline.Flags().StringVar(&editor, "editor", "", "Editor to use for modifying the manifest.")
	editPipeline.Flags().StringVarP(&output, "output", "o", "", "Output format: \"json\" or \"yaml\" (default \"json\")")
	commands = append(commands, cmdutil.CreateAlias(editPipeline, "edit pipeline"))

>>>>>>> 3e163af0
	var spec bool
	listPipeline := &cobra.Command{
		Use:   "{{alias}} [<pipeline>]",
		Short: "Return info about all pipelines.",
		Long:  "Return info about all pipelines.",
		Run: cmdutil.RunBoundedArgs(0, 1, func(args []string) error {
			// validate flags
			if raw && spec {
				return errors.Errorf("cannot set both --raw and --spec")
			} else if !raw && !spec && output != "" {
				cmdutil.ErrorAndExit("cannot set --output (-o) without --raw or --spec")
			}
			history, err := cmdutil.ParseHistory(history)
			if err != nil {
				return errors.Wrapf(err, "error parsing history flag")
			}
			var filter string
			if len(stateStrs) > 0 {
				filter, err = ParsePipelineStates(stateStrs)
				if err != nil {
					return errors.Wrap(err, "error parsing state")
				}
			}
			// init client & get pipeline info
			client, err := pachdclient.NewOnUserMachine("user")
			if err != nil {
				return errors.Wrapf(err, "error connecting to pachd")
			}
			defer client.Close()
			var pipeline string
			if len(args) > 0 {
				pipeline = args[0]
			}
			request := &ppsclient.ListPipelineRequest{History: history, AllowIncomplete: true, JqFilter: filter}
			if pipeline != "" {
				request.Pipeline = pachdclient.NewPipeline(pipeline)
			}
			response, err := client.PpsAPIClient.ListPipeline(client.Ctx(), request)
			if err != nil {
				return grpcutil.ScrubGRPC(err)
			}
			pipelineInfos := response.PipelineInfo
			if raw {
				e := encoder(output)
				for _, pipelineInfo := range pipelineInfos {
					if err := e.EncodeProto(pipelineInfo); err != nil {
						return err
					}
				}
				return nil
			} else if spec {
				e := encoder(output)
				for _, pipelineInfo := range pipelineInfos {
					if err := e.EncodeProto(ppsutil.PipelineReqFromInfo(pipelineInfo)); err != nil {
						return err
					}
				}
				return nil
			}
			for _, pi := range pipelineInfos {
				if ppsutil.ErrorState(pi.State) {
					fmt.Fprintln(os.Stderr, "One or more pipelines have encountered errors, use inspect pipeline to get more info.")
					break
				}
			}
			writer := tabwriter.NewWriter(os.Stdout, pretty.PipelineHeader)
			for _, pipelineInfo := range pipelineInfos {
				pretty.PrintPipelineInfo(writer, pipelineInfo, fullTimestamps)
			}
			return writer.Flush()
		}),
	}
	listPipeline.Flags().BoolVarP(&spec, "spec", "s", false, "Output 'create pipeline' compatibility specs.")
	listPipeline.Flags().AddFlagSet(outputFlags)
	listPipeline.Flags().AddFlagSet(fullTimestampsFlags)
	listPipeline.Flags().StringVar(&history, "history", "none", "Return revision history for pipelines.")
	listPipeline.Flags().StringArrayVar(&stateStrs, "state", []string{}, "Return only pipelines with the specified state. Can be repeated to include multiple states")
	commands = append(commands, cmdutil.CreateAlias(listPipeline, "list pipeline"))

	var (
		all      bool
		force    bool
		keepRepo bool
	)
	deletePipeline := &cobra.Command{
		Use:   "{{alias}} (<pipeline>|--all)",
		Short: "Delete a pipeline.",
		Long:  "Delete a pipeline.",
		Run: cmdutil.RunBoundedArgs(0, 1, func(args []string) error {
			client, err := pachdclient.NewOnUserMachine("user")
			if err != nil {
				return err
			}
			defer client.Close()
			if len(args) > 0 && all {
				return errors.Errorf("cannot use the --all flag with an argument")
			}
			if len(args) == 0 && !all {
				return errors.Errorf("either a pipeline name or the --all flag needs to be provided")
			}
			req := &ppsclient.DeletePipelineRequest{
				All:      all,
				Force:    force,
				KeepRepo: keepRepo,
			}
			if len(args) > 0 {
				req.Pipeline = pachdclient.NewPipeline(args[0])
			}
			if _, err = client.PpsAPIClient.DeletePipeline(client.Ctx(), req); err != nil {
				return grpcutil.ScrubGRPC(err)
			}
			return nil
		}),
	}
	deletePipeline.Flags().BoolVar(&all, "all", false, "delete all pipelines")
	deletePipeline.Flags().BoolVarP(&force, "force", "f", false, "delete the pipeline regardless of errors; use with care")
	deletePipeline.Flags().BoolVar(&keepRepo, "keep-repo", false, "delete the pipeline, but keep the output repo around (the pipeline can be recreated later and use the same repo)")
	commands = append(commands, cmdutil.CreateAlias(deletePipeline, "delete pipeline"))

	startPipeline := &cobra.Command{
		Use:   "{{alias}} <pipeline>",
		Short: "Restart a stopped pipeline.",
		Long:  "Restart a stopped pipeline.",
		Run: cmdutil.RunFixedArgs(1, func(args []string) error {
			client, err := pachdclient.NewOnUserMachine("user")
			if err != nil {
				return err
			}
			defer client.Close()
			if err := client.StartPipeline(args[0]); err != nil {
				cmdutil.ErrorAndExit("error from StartPipeline: %s", err.Error())
			}
			return nil
		}),
	}
	commands = append(commands, cmdutil.CreateAlias(startPipeline, "start pipeline"))

	stopPipeline := &cobra.Command{
		Use:   "{{alias}} <pipeline>",
		Short: "Stop a running pipeline.",
		Long:  "Stop a running pipeline.",
		Run: cmdutil.RunFixedArgs(1, func(args []string) error {
			client, err := pachdclient.NewOnUserMachine("user")
			if err != nil {
				return err
			}
			defer client.Close()
			if err := client.StopPipeline(args[0]); err != nil {
				cmdutil.ErrorAndExit("error from StopPipeline: %s", err.Error())
			}
			return nil
		}),
	}
	commands = append(commands, cmdutil.CreateAlias(stopPipeline, "stop pipeline"))

	var file string
	createSecret := &cobra.Command{
		Short: "Create a secret on the cluster.",
		Long:  "Create a secret on the cluster.",
		Run: cmdutil.RunFixedArgs(0, func(args []string) (retErr error) {
			client, err := pachdclient.NewOnUserMachine("user")
			if err != nil {
				return err
			}
			defer client.Close()
			fileBytes, err := ioutil.ReadFile(file)
			if err != nil {
				return err
			}

			_, err = client.PpsAPIClient.CreateSecret(
				client.Ctx(),
				&ppsclient.CreateSecretRequest{
					File: fileBytes,
				})

			if err != nil {
				return grpcutil.ScrubGRPC(err)
			}
			return nil
		}),
	}
	createSecret.Flags().StringVarP(&file, "file", "f", "", "File containing Kubernetes secret.")
	commands = append(commands, cmdutil.CreateAlias(createSecret, "create secret"))

	deleteSecret := &cobra.Command{
		Short: "Delete a secret from the cluster.",
		Long:  "Delete a secret from the cluster.",
		Run: cmdutil.RunFixedArgs(1, func(args []string) (retErr error) {
			client, err := pachdclient.NewOnUserMachine("user")
			if err != nil {
				return err
			}
			defer client.Close()

			_, err = client.PpsAPIClient.DeleteSecret(
				client.Ctx(),
				&ppsclient.DeleteSecretRequest{
					Secret: &ppsclient.Secret{
						Name: args[0],
					},
				})

			if err != nil {
				return grpcutil.ScrubGRPC(err)
			}
			return nil
		}),
	}
	commands = append(commands, cmdutil.CreateAlias(deleteSecret, "delete secret"))

	inspectSecret := &cobra.Command{
		Short: "Inspect a secret from the cluster.",
		Long:  "Inspect a secret from the cluster.",
		Run: cmdutil.RunFixedArgs(1, func(args []string) (retErr error) {
			client, err := pachdclient.NewOnUserMachine("user")
			if err != nil {
				return err
			}
			defer client.Close()

			secretInfo, err := client.PpsAPIClient.InspectSecret(
				client.Ctx(),
				&ppsclient.InspectSecretRequest{
					Secret: &ppsclient.Secret{
						Name: args[0],
					},
				})

			if err != nil {
				return grpcutil.ScrubGRPC(err)
			}
			writer := tabwriter.NewWriter(os.Stdout, pretty.SecretHeader)
			pretty.PrintSecretInfo(writer, secretInfo)
			return writer.Flush()
		}),
	}
	commands = append(commands, cmdutil.CreateAlias(inspectSecret, "inspect secret"))

	listSecret := &cobra.Command{
		Short: "List all secrets from a namespace in the cluster.",
		Long:  "List all secrets from a namespace in the cluster.",
		Run: cmdutil.RunFixedArgs(0, func(args []string) (retErr error) {
			client, err := pachdclient.NewOnUserMachine("user")
			if err != nil {
				return err
			}
			defer client.Close()

			secretInfos, err := client.PpsAPIClient.ListSecret(
				client.Ctx(),
				&types.Empty{},
			)

			if err != nil {
				return grpcutil.ScrubGRPC(err)
			}
			writer := tabwriter.NewWriter(os.Stdout, pretty.SecretHeader)
			for _, si := range secretInfos.GetSecretInfo() {
				pretty.PrintSecretInfo(writer, si)
			}
			return writer.Flush()
		}),
	}
	commands = append(commands, cmdutil.CreateAlias(listSecret, "list secret"))

	return commands
}

func pipelineHelper(reprocess bool, build bool, pushImages bool, registry, username, pipelinePath string, update bool) error {
	if build && pushImages {
		logrus.Warning("`--push-images` is redundant, as it's already enabled with `--build`")
	}

	pipelineReader, err := ppsutil.NewPipelineManifestReader(pipelinePath)
	if err != nil {
		return err
	}

	pc, err := pachdclient.NewOnUserMachine("user")
	if err != nil {
		return errors.Wrapf(err, "error connecting to pachd")
	}
	defer pc.Close()

	for {
		request, err := pipelineReader.NextCreatePipelineRequest()
		if errors.Is(err, io.EOF) {
			break
		} else if err != nil {
			return err
		}

		if request.Pipeline == nil {
			return errors.New("no `pipeline` specified")
		}
		if request.Pipeline.Name == "" {
			return errors.New("no pipeline `name` specified")
		}

		// Add trace if env var is set
		ctx, err := extended.EmbedAnyDuration(pc.Ctx())
		pc = pc.WithCtx(ctx)
		if err != nil {
			logrus.Warning(err)
		}

		if update {
			request.Update = true
			request.Reprocess = reprocess
		}

		isLocal := true
		url, err := url.Parse(pipelinePath)
		if pipelinePath != "-" && err == nil && url.Scheme != "" {
			isLocal = false
		}

		if request.Transform != nil && request.Transform.Build != nil {
			if !isLocal {
				return errors.Errorf("cannot use build step-enabled pipelines that aren't local")
			}
			if request.Spout != nil {
				return errors.New("build step-enabled pipelines do not work with spouts")
			}
			if request.Input == nil {
				return errors.New("no `input` specified")
			}
			if request.Transform.Build.Language == "" && request.Transform.Build.Image == "" {
				return errors.New("must specify either a build `language` or `image`")
			}
			if request.Transform.Build.Language != "" && request.Transform.Build.Image != "" {
				return errors.New("cannot specify both a build `language` and `image`")
			}
			var err error
			ppsclient.VisitInput(request.Input, func(input *ppsclient.Input) {
				inputName := ppsclient.InputName(input)
				if inputName == "build" || inputName == "source" {
					err = errors.New("build step-enabled pipelines cannot have inputs with the name 'build' or 'source', as they are reserved for build assets")
				}
			})
			if err != nil {
				return err
			}
			pipelineParentPath, _ := filepath.Split(pipelinePath)
			if err := buildHelper(pc, request, pipelineParentPath, update); err != nil {
				return err
			}
		} else if build || pushImages {
			if build && !isLocal {
				return errors.Errorf("cannot build pipeline because it is not local")
			}
			if request.Transform == nil {
				return errors.New("must specify a pipeline `transform`")
			}
			pipelineParentPath, _ := filepath.Split(pipelinePath)
			if err := dockerBuildHelper(request, build, registry, username, pipelineParentPath); err != nil {
				return err
			}
		}

		// Don't warn if transform.build is set because latest is almost always
		// legit for build-enabled pipelines.
		if request.Transform != nil && request.Transform.Build == nil && request.Transform.Image != "" {
			if !strings.Contains(request.Transform.Image, ":") {
				fmt.Fprintf(os.Stderr,
					"WARNING: please specify a tag for the docker image in your transform.image spec.\n"+
						"For example, change 'python' to 'python:3' or 'bash' to 'bash:5'. This improves\n"+
						"reproducibility of your pipelines.\n")
			} else if strings.HasSuffix(request.Transform.Image, ":latest") {
				fmt.Fprintf(os.Stderr,
					"WARNING: please do not specify the ':latest' tag for the docker image in your\n"+
						"transform.image spec. For example, change 'python:latest' to 'python:3' or\n"+
						"'bash:latest' to 'bash:5'. This improves reproducibility of your pipelines.\n")
			}
		}
		if err = txncmds.WithActiveTransaction(pc, func(txClient *pachdclient.APIClient) error {
			_, err := txClient.PpsAPIClient.CreatePipeline(
				txClient.Ctx(),
				request,
			)
			return grpcutil.ScrubGRPC(err)
		}); err != nil {
			return err
		}
	}

	return nil
}

func dockerBuildHelper(request *ppsclient.CreatePipelineRequest, build bool, registry, username, pipelineParentPath string) error {
	// create docker client
	dockerClient, err := docker.NewClientFromEnv()
	if err != nil {
		return errors.Wrapf(err, "could not create a docker client from the environment")
	}

	var authConfig docker.AuthConfiguration
	detectedAuthConfig := false

	// try to automatically determine the credentials
	authConfigs, err := docker.NewAuthConfigurationsFromDockerCfg()
	if err == nil {
		for _, ac := range authConfigs.Configs {
			u, err := url.Parse(ac.ServerAddress)
			if err == nil && u.Hostname() == registry && (username == "" || username == ac.Username) {
				authConfig = ac
				detectedAuthConfig = true
				break
			}
		}
	}
	// if that failed, manually build credentials
	if !detectedAuthConfig {
		if username == "" {
			// request the username if it hasn't been specified yet
			fmt.Printf("Username for %s: ", registry)
			reader := bufio.NewReader(os.Stdin)
			username, err = reader.ReadString('\n')
			if err != nil {
				return errors.Wrapf(err, "could not read username")
			}
			username = strings.TrimRight(username, "\r\n")
		}

		// request the password
		password, err := cmdutil.ReadPassword(fmt.Sprintf("Password for %s@%s: ", username, registry))
		if err != nil {
			return errors.Wrapf(err, "could not read password")
		}

		authConfig = docker.AuthConfiguration{
			Username: username,
			Password: password,
		}
	}

	repo, sourceTag := docker.ParseRepositoryTag(request.Transform.Image)
	if sourceTag == "" {
		sourceTag = "latest"
	}
	destTag := uuid.NewWithoutDashes()

	if build {
		dockerfile := request.Transform.Dockerfile
		if dockerfile == "" {
			dockerfile = "./Dockerfile"
		}

		contextDir, dockerfile := filepath.Split(dockerfile)
		if !filepath.IsAbs(contextDir) {
			contextDir = filepath.Join(pipelineParentPath, contextDir)
		}

		destImage := fmt.Sprintf("%s:%s", repo, destTag)

		fmt.Printf("Building %q, this may take a while.\n", destImage)

		err := dockerClient.BuildImage(docker.BuildImageOptions{
			Name:         destImage,
			ContextDir:   contextDir,
			Dockerfile:   dockerfile,
			OutputStream: os.Stdout,
		})
		if err != nil {
			return errors.Wrapf(err, "could not build docker image")
		}

		// Now that we've built into `destTag`, change the
		// `sourceTag` to be the same so that the push will work with
		// the right image
		sourceTag = destTag
	}

	sourceImage := fmt.Sprintf("%s:%s", repo, sourceTag)
	destImage := fmt.Sprintf("%s:%s", repo, destTag)

	fmt.Printf("Tagging/pushing %q, this may take a while.\n", destImage)

	if err := dockerClient.TagImage(sourceImage, docker.TagImageOptions{
		Repo:    repo,
		Tag:     destTag,
		Context: context.Background(),
	}); err != nil {
		return errors.Wrapf(err, "could not tag docker image")
	}

	if err := dockerClient.PushImage(
		docker.PushImageOptions{
			Name: repo,
			Tag:  destTag,
		},
		authConfig,
	); err != nil {
		return errors.Wrapf(err, "could not push docker image")
	}

	request.Transform.Image = destImage
	return nil
}

// TODO: if transactions ever add support for pipeline creation, use them here
// to create everything atomically
func buildHelper(pc *pachdclient.APIClient, request *ppsclient.CreatePipelineRequest, pipelineParentPath string, update bool) error {
	buildPath := request.Transform.Build.Path
	if buildPath == "" {
		buildPath = "."
	}
	if !filepath.IsAbs(buildPath) {
		buildPath = filepath.Join(pipelineParentPath, buildPath)
	}
	if _, err := os.Stat(buildPath); err != nil {
		if errors.Is(err, os.ErrNotExist) {
			return fmt.Errorf("build path %q does not exist", buildPath)
		}
		return errors.Wrapf(err, "could not stat build path %q", buildPath)
	}

	buildPipelineName := fmt.Sprintf("%s_build", request.Pipeline.Name)

	image := request.Transform.Build.Image
	if image == "" {
		pachctlVersion := version.PrettyPrintVersion(version.Version)
		image = fmt.Sprintf("pachyderm/%s-build:%s", request.Transform.Build.Language, pachctlVersion)
	}
	if request.Transform.Image == "" {
		request.Transform.Image = image
	}

	// utility function for creating an input used as part of a build step
	createBuildPipelineInput := func(name string) *ppsclient.Input {
		return &ppsclient.Input{
			Pfs: &ppsclient.PFSInput{
				Name:   name,
				Glob:   "/",
				Repo:   buildPipelineName,
				Branch: name,
			},
		}
	}

	// create the source repo
	if err := pc.UpdateRepo(buildPipelineName); err != nil {
		return errors.Wrapf(err, "failed to create repo for build step-enabled pipeline")
	}

	if err := txncmds.WithActiveTransaction(pc, func(txClient *pachdclient.APIClient) error {
		return txClient.CreatePipeline(
			buildPipelineName,
			image,
			[]string{"sh", "./build.sh"},
			[]string{},
			&ppsclient.ParallelismSpec{Constant: 1},
			createBuildPipelineInput("source"),
			"build",
			update,
		)
	}); err != nil {
		return errors.Wrapf(err, "failed to create build pipeline for build step-enabled pipeline")
	}

	// retrieve ignores (if any)
	ignores := []*glob.Glob{}
	ignorePath := filepath.Join(buildPath, ".pachignore")
	if _, err := os.Stat(ignorePath); err == nil {
		f, err := os.Open(ignorePath)
		if err != nil {
			return errors.Wrapf(err, "failed to read build step ignore file %q", ignorePath)
		}
		scanner := bufio.NewScanner(f)
		for scanner.Scan() {
			line := scanner.Text()
			g, err := glob.Compile(line)
			if err != nil {
				return errors.Wrapf(err, "build step ignore file %q: failed to compile glob %q", ignorePath, line)
			}
			ignores = append(ignores, g)
		}
	}

	// insert the source code
	pfc, err := pc.NewPutFileClient()
	if err != nil {
		return errors.Wrapf(err, "failed to construct put file client for source code in build step-enabled pipeline")
	}
	if update {
		if err = pfc.DeleteFile(buildPipelineName, "source", "/"); err != nil {
			return errors.Wrapf(err, "failed to delete existing source code for build step-enabled pipeline")
		}
	}
	if err := filepath.Walk(buildPath, func(srcFilePath string, info os.FileInfo, _ error) (retErr error) {
		if info == nil {
			return errors.Errorf("%q doesn't exist", srcFilePath)
		}
		if info.IsDir() {
			return nil
		}

		destFilePath, err := filepath.Rel(buildPath, srcFilePath)
		if err != nil {
			return errors.Wrapf(err, "failed to discover relative path for %s", srcFilePath)
		}
		for _, g := range ignores {
			if g.Match(destFilePath) {
				return nil
			}
		}

		f, err := progress.Open(srcFilePath)
		if err != nil {
			return errors.Wrapf(err, "failed to open file %q for source code in build step-enabled pipeline", srcFilePath)
		}
		defer func() {
			if err := f.Close(); err != nil && retErr == nil {
				retErr = err
			}
		}()

		if err := pfc.PutFileOverwrite(buildPipelineName, "source", destFilePath, f); err != nil {
			return errors.Wrapf(err, "failed to put file %q->%q for source code in build step-enabled pipeline", srcFilePath, destFilePath)
		}

		return nil
	}); err != nil {
		return err
	}
	if err := pfc.Close(); err != nil {
		return errors.Wrapf(err, "failed to close put file client for source code in build step-enabled pipeline")
	}

	// modify the pipeline to use the build assets
	request.Input = &ppsclient.Input{
		Cross: []*ppsclient.Input{
			createBuildPipelineInput("source"),
			createBuildPipelineInput("build"),
			request.Input,
		},
	}
	if request.Transform.Cmd == nil || len(request.Transform.Cmd) == 0 {
		request.Transform.Cmd = []string{"sh", "/pfs/build/run.sh"}
	}

	return nil
}

// ByCreationTime is an implementation of sort.Interface which
// sorts pps job info by creation time, ascending.
type ByCreationTime []*ppsclient.JobInfo

func (arr ByCreationTime) Len() int { return len(arr) }

func (arr ByCreationTime) Swap(i, j int) { arr[i], arr[j] = arr[j], arr[i] }

func (arr ByCreationTime) Less(i, j int) bool {
	if arr[i].Started == nil || arr[j].Started == nil {
		return false
	}

	if arr[i].Started.Seconds < arr[j].Started.Seconds {
		return true
	} else if arr[i].Started.Seconds == arr[j].Started.Seconds {
		return arr[i].Started.Nanos < arr[j].Started.Nanos
	}

	return false
}

func validateJQConditionString(filter string) (string, error) {
	q, err := gojq.Parse(filter)
	if err != nil {
		return "", err
	}
	_, err = gojq.Compile(q)
	if err != nil {
		return "", err
	}
	return filter, nil
}

// ParseJobStates parses a slice of state names into a jq filter suitable for ListJob
func ParseJobStates(stateStrs []string) (string, error) {
	var conditions []string
	for _, stateStr := range stateStrs {
		if state, err := ppsclient.JobStateFromName(stateStr); err == nil {
			conditions = append(conditions, fmt.Sprintf(".state == \"%s\"", state))
		} else {
			return "", err
		}
	}
	return validateJQConditionString(strings.Join(conditions, " or "))
}

// ParsePipelineStates parses a slice of state names into a jq filter suitable for ListPipeline
func ParsePipelineStates(stateStrs []string) (string, error) {
	var conditions []string
	for _, stateStr := range stateStrs {
		if state, err := ppsclient.PipelineStateFromName(stateStr); err == nil {
			conditions = append(conditions, fmt.Sprintf(".state == \"%s\"", state))
		} else {
			return "", err
		}
	}
	return validateJQConditionString(strings.Join(conditions, " or "))
}<|MERGE_RESOLUTION|>--- conflicted
+++ resolved
@@ -702,100 +702,6 @@
 	inspectPipeline.Flags().AddFlagSet(fullTimestampsFlags)
 	commands = append(commands, cmdutil.CreateAlias(inspectPipeline, "inspect pipeline"))
 
-<<<<<<< HEAD
-=======
-	extractPipeline := &cobra.Command{
-		Use:   "{{alias}} <pipeline>",
-		Short: "Return the manifest used to create a pipeline.",
-		Long:  "Return the manifest used to create a pipeline.",
-		Run: cmdutil.RunFixedArgs(1, func(args []string) error {
-			client, err := pachdclient.NewOnUserMachine("user")
-			if err != nil {
-				return err
-			}
-			defer client.Close()
-			createPipelineRequest, err := client.ExtractPipeline(args[0])
-			if err != nil {
-				return err
-			}
-			return encoder(output).EncodeProto(createPipelineRequest)
-		}),
-	}
-	extractPipeline.Flags().StringVarP(&output, "output", "o", "", "Output format: \"json\" or \"yaml\" (default \"json\")")
-	commands = append(commands, cmdutil.CreateAlias(extractPipeline, "extract pipeline"))
-
-	var editor string
-	var editorArgs []string
-	editPipeline := &cobra.Command{
-		Use:   "{{alias}} <pipeline>",
-		Short: "Edit the manifest for a pipeline in your text editor.",
-		Long:  "Edit the manifest for a pipeline in your text editor.",
-		Run: cmdutil.RunFixedArgs(1, func(args []string) (retErr error) {
-			client, err := pachdclient.NewOnUserMachine("user")
-			if err != nil {
-				return err
-			}
-			defer client.Close()
-			createPipelineRequest, err := client.ExtractPipeline(args[0])
-			if err != nil {
-				return err
-			}
-			f, err := ioutil.TempFile("", args[0])
-			if err != nil {
-				return err
-			}
-			if err := encoder(output, f).EncodeProto(createPipelineRequest); err != nil {
-				return err
-			}
-			defer func() {
-				if err := f.Close(); err != nil && retErr == nil {
-					retErr = err
-				}
-			}()
-			if editor == "" {
-				editor = os.Getenv("EDITOR")
-			}
-			if editor == "" {
-				editor = "vim"
-			}
-			editorArgs = strings.Split(editor, " ")
-			editorArgs = append(editorArgs, f.Name())
-			if err := cmdutil.RunIO(cmdutil.IO{
-				Stdin:  os.Stdin,
-				Stdout: os.Stdout,
-				Stderr: os.Stderr,
-			}, editorArgs...); err != nil {
-				return err
-			}
-			pipelineReader, err := ppsutil.NewPipelineManifestReader(f.Name())
-			if err != nil {
-				return err
-			}
-			request, err := pipelineReader.NextCreatePipelineRequest()
-			if err != nil {
-				return err
-			}
-			if proto.Equal(createPipelineRequest, request) {
-				fmt.Println("Pipeline unchanged, no update will be performed.")
-				return nil
-			}
-			request.Update = true
-			request.Reprocess = reprocess
-			return txncmds.WithActiveTransaction(client, func(txClient *pachdclient.APIClient) error {
-				_, err := txClient.PpsAPIClient.CreatePipeline(
-					txClient.Ctx(),
-					request,
-				)
-				return grpcutil.ScrubGRPC(err)
-			})
-		}),
-	}
-	editPipeline.Flags().BoolVar(&reprocess, "reprocess", false, "If true, reprocess datums that were already processed by previous version of the pipeline.")
-	editPipeline.Flags().StringVar(&editor, "editor", "", "Editor to use for modifying the manifest.")
-	editPipeline.Flags().StringVarP(&output, "output", "o", "", "Output format: \"json\" or \"yaml\" (default \"json\")")
-	commands = append(commands, cmdutil.CreateAlias(editPipeline, "edit pipeline"))
-
->>>>>>> 3e163af0
 	var spec bool
 	listPipeline := &cobra.Command{
 		Use:   "{{alias}} [<pipeline>]",
