--- conflicted
+++ resolved
@@ -510,19 +510,12 @@
 						fmt.Fprintf(os.Stderr, "error marshalling \"%v\": %s\n", iter.Message(), err)
 					}
 					fmt.Println(buf.String())
-<<<<<<< HEAD
 				} else if iter.Message().User && !master && !worker {
-					fmt.Println(iter.Message().Message)
-				} else if iter.Message().Master && master {
-					fmt.Println(iter.Message().Message)
-				} else if !iter.Message().User && !iter.Message().Master && worker {
-					fmt.Println(iter.Message().Message)
-=======
-				} else if iter.Message().User {
 					prettyLogsPrinter(iter.Message().Message)
 				} else if iter.Message().Master && master {
 					prettyLogsPrinter(iter.Message().Message)
->>>>>>> 5970b30f
+				} else if !iter.Message().User && !iter.Message().Master && worker {
+					prettyLogsPrinter(iter.Message().Message)
 				} else if pipelineName == "" && jobID == "" {
 					prettyLogsPrinter(iter.Message().Message)
 				}
