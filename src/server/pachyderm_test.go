--- conflicted
+++ resolved
@@ -510,13 +510,8 @@
 		},
 		nil,
 		client.NewCrossInput(
-<<<<<<< HEAD
-			client.NewPFSInputOpts("dirA", dataRepo, "", "/dirA/*", "", false, false),
-			client.NewPFSInputOpts("dirB", dataRepo, "", "/dirB/*", "", false, false),
-=======
-			client.NewPFSInputOpts("dirA", dataRepo, "", "/dirA/*", "", "", false),
-			client.NewPFSInputOpts("dirB", dataRepo, "", "/dirB/*", "", "", false),
->>>>>>> 221663d7
+			client.NewPFSInputOpts("dirA", dataRepo, "", "/dirA/*", "", "", false, false),
+			client.NewPFSInputOpts("dirB", dataRepo, "", "/dirB/*", "", "", false, false),
 		),
 		"",
 		false,
@@ -593,13 +588,8 @@
 		},
 		nil,
 		client.NewCrossInput(
-<<<<<<< HEAD
-			client.NewPFSInputOpts("branch-a", dataRepo, branchA, "/*", "", false, false),
-			client.NewPFSInputOpts("branch-b", dataRepo, branchB, "/*", "", false, false),
-=======
-			client.NewPFSInputOpts("branch-a", dataRepo, branchA, "/*", "", "", false),
-			client.NewPFSInputOpts("branch-b", dataRepo, branchB, "/*", "", "", false),
->>>>>>> 221663d7
+			client.NewPFSInputOpts("branch-a", dataRepo, branchA, "/*", "", "", false, false),
+			client.NewPFSInputOpts("branch-b", dataRepo, branchB, "/*", "", "", false, false),
 		),
 		"",
 		false,
@@ -651,13 +641,8 @@
 			},
 			nil,
 			client.NewCrossInput(
-<<<<<<< HEAD
-				client.NewPFSInputOpts("branch-a", dataRepo, branchA, "/*", "", false, false),
-				client.NewPFSInputOpts("branch-b", dataRepo, branchB, "/*", "", false, false),
-=======
-				client.NewPFSInputOpts("branch-a", dataRepo, branchA, "/*", "", "", false),
-				client.NewPFSInputOpts("branch-b", dataRepo, branchB, "/*", "", "", false),
->>>>>>> 221663d7
+				client.NewPFSInputOpts("branch-a", dataRepo, branchA, "/*", "", "", false, false),
+				client.NewPFSInputOpts("branch-b", dataRepo, branchB, "/*", "", "", false, false),
 			),
 			"",
 			false,
@@ -806,13 +791,8 @@
 			},
 			nil,
 			client.NewCrossInput(
-<<<<<<< HEAD
-				client.NewPFSInputOpts("branch-a", dataRepo, branchA, "/*", "", false, false),
-				client.NewPFSInputOpts("branch-b", dataRepo, branchB, "/*", "", false, false),
-=======
-				client.NewPFSInputOpts("branch-a", dataRepo, branchA, "/*", "", "", false),
-				client.NewPFSInputOpts("branch-b", dataRepo, branchB, "/*", "", "", false),
->>>>>>> 221663d7
+				client.NewPFSInputOpts("branch-a", dataRepo, branchA, "/*", "", "", false, false),
+				client.NewPFSInputOpts("branch-b", dataRepo, branchB, "/*", "", "", false, false),
 			),
 			"",
 			false,
@@ -861,13 +841,8 @@
 			},
 			nil,
 			client.NewCrossInput(
-<<<<<<< HEAD
-				client.NewPFSInputOpts("branch-a", dataRepo, branchA, "/*", "", false, false),
-				client.NewPFSInputOpts("branch-b", dataRepo, branchB, "/*", "", false, false),
-=======
-				client.NewPFSInputOpts("branch-a", dataRepo, branchA, "/*", "", "", false),
-				client.NewPFSInputOpts("branch-b", dataRepo, branchB, "/*", "", "", false),
->>>>>>> 221663d7
+				client.NewPFSInputOpts("branch-a", dataRepo, branchA, "/*", "", "", false, false),
+				client.NewPFSInputOpts("branch-b", dataRepo, branchB, "/*", "", "", false, false),
 			),
 			"",
 			false,
@@ -957,13 +932,8 @@
 			},
 			nil,
 			client.NewCrossInput(
-<<<<<<< HEAD
-				client.NewPFSInputOpts("branch-a", dataRepo, branchA, "/*", "", false, false),
-				client.NewPFSInputOpts("branch-b", dataRepo, branchB, "/*", "", false, false),
-=======
-				client.NewPFSInputOpts("branch-a", dataRepo, branchA, "/*", "", "", false),
-				client.NewPFSInputOpts("branch-b", dataRepo, branchB, "/*", "", "", false),
->>>>>>> 221663d7
+				client.NewPFSInputOpts("branch-a", dataRepo, branchA, "/*", "", "", false, false),
+				client.NewPFSInputOpts("branch-b", dataRepo, branchB, "/*", "", "", false, false),
 			),
 			"",
 			false,
@@ -996,11 +966,7 @@
 			},
 			nil,
 			client.NewUnionInput(
-<<<<<<< HEAD
-				client.NewPFSInputOpts("branch-a", dataRepo, branchA, "/*", "", false, false),
-=======
-				client.NewPFSInputOpts("branch-a", dataRepo, branchA, "/*", "", "", false),
->>>>>>> 221663d7
+				client.NewPFSInputOpts("branch-a", dataRepo, branchA, "/*", "", "", false, false),
 				client.NewPFSInput(pipeline, "/*"),
 			),
 			"",
@@ -1068,13 +1034,8 @@
 			},
 			nil,
 			client.NewCrossInput(
-<<<<<<< HEAD
-				client.NewPFSInputOpts("branch-a", dataRepo, branchA, "/*", "", false, false),
-				client.NewPFSInputOpts("branch-b", dataRepo, branchB, "/*", "", false, false),
-=======
-				client.NewPFSInputOpts("branch-a", dataRepo, branchA, "/*", "", "", false),
-				client.NewPFSInputOpts("branch-b", dataRepo, branchB, "/*", "", "", false),
->>>>>>> 221663d7
+				client.NewPFSInputOpts("branch-a", dataRepo, branchA, "/*", "", "", false, false),
+				client.NewPFSInputOpts("branch-b", dataRepo, branchB, "/*", "", "", false, false),
 			),
 			"",
 			false,
@@ -1210,11 +1171,7 @@
 			[]string{"bash"},
 			[]string{"false"},
 			nil,
-<<<<<<< HEAD
-			client.NewPFSInputOpts("branch-a", dataRepo, "branchA", "/*", "", false, false),
-=======
-			client.NewPFSInputOpts("branch-a", dataRepo, "branchA", "/*", "", "", false),
->>>>>>> 221663d7
+			client.NewPFSInputOpts("branch-a", dataRepo, "branchA", "/*", "", "", false, false),
 			"",
 			false,
 		))
@@ -1273,11 +1230,7 @@
 					},
 				},
 				EnableStats: true,
-<<<<<<< HEAD
-				Input:       client.NewPFSInputOpts("branch-a", dataRepo, branchA, "/*", "", false, false),
-=======
-				Input:       client.NewPFSInputOpts("branch-a", dataRepo, branchA, "/*", "", "", false),
->>>>>>> 221663d7
+				Input:       client.NewPFSInputOpts("branch-a", dataRepo, branchA, "/*", "", "", false, false),
 			})
 		require.NoError(t, err)
 
@@ -1560,11 +1513,7 @@
 		&pps.ParallelismSpec{
 			Constant: 1,
 		},
-<<<<<<< HEAD
-		client.NewPFSInputOpts("", dataRepo, "", "/*", "", false, true),
-=======
-		client.NewPFSInputOpts("", dataRepo, "", "/*", "", "", true),
->>>>>>> 221663d7
+		client.NewPFSInputOpts("", dataRepo, "", "/*", "", "", false, true),
 		"",
 		false,
 	))
@@ -1577,11 +1526,7 @@
 		&pps.ParallelismSpec{
 			Constant: 1,
 		},
-<<<<<<< HEAD
-		client.NewPFSInputOpts("", pipelineA, "", "/*", "", false, true),
-=======
-		client.NewPFSInputOpts("", pipelineA, "", "/*", "", "", true),
->>>>>>> 221663d7
+		client.NewPFSInputOpts("", pipelineA, "", "/*", "", "", false, true),
 		"",
 		false,
 	))
@@ -5658,13 +5603,8 @@
 			Constant: 1,
 		},
 		client.NewJoinInput(
-<<<<<<< HEAD
-			client.NewPFSInputOpts("", repos[0], "", "/file-?.(11*)", "$1", false, false),
-			client.NewPFSInputOpts("", repos[1], "", "/file-?.(*0)", "$1", false, false),
-=======
-			client.NewPFSInputOpts("", repos[0], "", "/file-?.(11*)", "$1", "", false),
-			client.NewPFSInputOpts("", repos[1], "", "/file-?.(*0)", "$1", "", false),
->>>>>>> 221663d7
+			client.NewPFSInputOpts("", repos[0], "", "/file-?.(11*)", "$1", "", false, false),
+			client.NewPFSInputOpts("", repos[1], "", "/file-?.(*0)", "$1", "", false, false),
 		),
 		"",
 		false,
@@ -5684,19 +5624,14 @@
 	}
 }
 
-<<<<<<< HEAD
 func TestOuterJoin(t *testing.T) {
-=======
-func TestGroupInput(t *testing.T) {
->>>>>>> 221663d7
-	if testing.Short() {
-		t.Skip("Skipping integration tests in short mode")
-	}
-
-	c := tu.GetPachClient(t)
-	require.NoError(t, c.DeleteAll())
-
-<<<<<<< HEAD
+	if testing.Short() {
+		t.Skip("Skipping integration tests in short mode")
+	}
+
+	c := tu.GetPachClient(t)
+	require.NoError(t, c.DeleteAll())
+
 	var repos []string
 	for i := 0; i < 2; i++ {
 		repos = append(repos, tu.UniqueString(fmt.Sprintf("TestJoinInput%v", i)))
@@ -5736,8 +5671,8 @@
 			Constant: 1,
 		},
 		client.NewJoinInput(
-			client.NewPFSInputOpts("", repos[0], "", "/(*)", "$1", true, false),
-			client.NewPFSInputOpts("", repos[1], "", "/(*)", "$1", false, false),
+			client.NewPFSInputOpts("", repos[0], "", "/(*)", "$1", "", true, false),
+			client.NewPFSInputOpts("", repos[1], "", "/(*)", "$1", "", false, false),
 		),
 		"",
 		false,
@@ -5753,7 +5688,16 @@
 	}
 	require.NoError(t, c.GetFile(pipeline, outCommit.ID, "foo", 0, 0, &buf))
 	require.YesError(t, c.GetFile(pipeline, outCommit.ID, "bar", 0, 0, &buf))
-=======
+}
+
+func TestGroupInput(t *testing.T) {
+	if testing.Short() {
+		t.Skip("Skipping integration tests in short mode")
+	}
+
+	c := tu.GetPachClient(t)
+	require.NoError(t, c.DeleteAll())
+
 	t.Run("Basic", func(t *testing.T) {
 		repo := tu.UniqueString("TestGroupInput")
 		require.NoError(t, c.CreateRepo(repo))
@@ -5773,7 +5717,7 @@
 				Constant: 1,
 			},
 			client.NewGroupInput(
-				client.NewPFSInputOpts("", repo, "", "/file.(?)(?)(?)(?)", "", "$3", false),
+				client.NewPFSInputOpts("", repo, "", "/file.(?)(?)(?)(?)", "", "$3", false, false),
 			),
 			"",
 			false,
@@ -5848,8 +5792,8 @@
 				Constant: 1,
 			},
 			client.NewGroupInput(
-				client.NewPFSInputOpts("", repos[0], "", "/file-?.(?)(?)(?)(?)", "", "$3", false),
-				client.NewPFSInputOpts("", repos[1], "", "/file-?.(?)(?)(?)(?)", "", "$2", false),
+				client.NewPFSInputOpts("", repos[0], "", "/file-?.(?)(?)(?)(?)", "", "$3", false, false),
+				client.NewPFSInputOpts("", repos[1], "", "/file-?.(?)(?)(?)(?)", "", "$2", false, false),
 			),
 			"",
 			false,
@@ -5943,8 +5887,8 @@
 			},
 			client.NewGroupInput(
 				client.NewJoinInput(
-					client.NewPFSInputOpts("", repos[0], "", "/file-?.(?)(?)(?)(?)", "$1$2$3$4", "$3", false),
-					client.NewPFSInputOpts("", repos[1], "", "/file-?.(?)(?)(?)(?)", "$4$3$2$1", "$2", false),
+					client.NewPFSInputOpts("", repos[0], "", "/file-?.(?)(?)(?)(?)", "$1$2$3$4", "$3", false, false),
+					client.NewPFSInputOpts("", repos[1], "", "/file-?.(?)(?)(?)(?)", "$4$3$2$1", "$2", false, false),
 				),
 			),
 			"",
@@ -5986,7 +5930,6 @@
 		}
 		require.Equal(t, expected, actual)
 	})
->>>>>>> 221663d7
 }
 
 func TestUnionRegression4688(t *testing.T) {
@@ -6029,13 +5972,8 @@
 			Constant: 1,
 		},
 		client.NewUnionInput(
-<<<<<<< HEAD
-			client.NewPFSInputOpts("in", repoA, "", "/*", "", false, false),
-			client.NewPFSInputOpts("in", repoB, "", "/*", "", false, false),
-=======
-			client.NewPFSInputOpts("in", repoA, "", "/*", "", "", false),
-			client.NewPFSInputOpts("in", repoB, "", "/*", "", "", false),
->>>>>>> 221663d7
+			client.NewPFSInputOpts("in", repoA, "", "/*", "", "", false, false),
+			client.NewPFSInputOpts("in", repoB, "", "/*", "", "", false, false),
 		),
 		"",
 		false,
@@ -6271,17 +6209,10 @@
 				Constant: 1,
 			},
 			client.NewUnionInput(
-<<<<<<< HEAD
-				client.NewPFSInputOpts("in", repos[0], "", "/*", "", false, false),
-				client.NewPFSInputOpts("in", repos[1], "", "/*", "", false, false),
-				client.NewPFSInputOpts("in", repos[2], "", "/*", "", false, false),
-				client.NewPFSInputOpts("in", repos[3], "", "/*", "", false, false),
-=======
-				client.NewPFSInputOpts("in", repos[0], "", "/*", "", "", false),
-				client.NewPFSInputOpts("in", repos[1], "", "/*", "", "", false),
-				client.NewPFSInputOpts("in", repos[2], "", "/*", "", "", false),
-				client.NewPFSInputOpts("in", repos[3], "", "/*", "", "", false),
->>>>>>> 221663d7
+				client.NewPFSInputOpts("in", repos[0], "", "/*", "", "", false, false),
+				client.NewPFSInputOpts("in", repos[1], "", "/*", "", "", false, false),
+				client.NewPFSInputOpts("in", repos[2], "", "/*", "", "", false, false),
+				client.NewPFSInputOpts("in", repos[3], "", "/*", "", "", false, false),
 			),
 			"",
 			false,
@@ -6314,21 +6245,12 @@
 			},
 			client.NewUnionInput(
 				client.NewCrossInput(
-<<<<<<< HEAD
-					client.NewPFSInputOpts("in1", repos[0], "", "/*", "", false, false),
-					client.NewPFSInputOpts("in1", repos[1], "", "/*", "", false, false),
+					client.NewPFSInputOpts("in1", repos[0], "", "/*", "", "", false, false),
+					client.NewPFSInputOpts("in1", repos[1], "", "/*", "", "", false, false),
 				),
 				client.NewCrossInput(
-					client.NewPFSInputOpts("in2", repos[2], "", "/*", "", false, false),
-					client.NewPFSInputOpts("in2", repos[3], "", "/*", "", false, false),
-=======
-					client.NewPFSInputOpts("in1", repos[0], "", "/*", "", "", false),
-					client.NewPFSInputOpts("in1", repos[1], "", "/*", "", "", false),
-				),
-				client.NewCrossInput(
-					client.NewPFSInputOpts("in2", repos[2], "", "/*", "", "", false),
-					client.NewPFSInputOpts("in2", repos[3], "", "/*", "", "", false),
->>>>>>> 221663d7
+					client.NewPFSInputOpts("in2", repos[2], "", "/*", "", "", false, false),
+					client.NewPFSInputOpts("in2", repos[3], "", "/*", "", "", false, false),
 				),
 			),
 			"",
@@ -6346,21 +6268,12 @@
 			},
 			client.NewUnionInput(
 				client.NewCrossInput(
-<<<<<<< HEAD
-					client.NewPFSInputOpts("in1", repos[0], "", "/*", "", false, false),
-					client.NewPFSInputOpts("in2", repos[1], "", "/*", "", false, false),
+					client.NewPFSInputOpts("in1", repos[0], "", "/*", "", "", false, false),
+					client.NewPFSInputOpts("in2", repos[1], "", "/*", "", "", false, false),
 				),
 				client.NewCrossInput(
-					client.NewPFSInputOpts("in1", repos[2], "", "/*", "", false, false),
-					client.NewPFSInputOpts("in2", repos[3], "", "/*", "", false, false),
-=======
-					client.NewPFSInputOpts("in1", repos[0], "", "/*", "", "", false),
-					client.NewPFSInputOpts("in2", repos[1], "", "/*", "", "", false),
-				),
-				client.NewCrossInput(
-					client.NewPFSInputOpts("in1", repos[2], "", "/*", "", "", false),
-					client.NewPFSInputOpts("in2", repos[3], "", "/*", "", "", false),
->>>>>>> 221663d7
+					client.NewPFSInputOpts("in1", repos[2], "", "/*", "", "", false, false),
+					client.NewPFSInputOpts("in2", repos[3], "", "/*", "", "", false, false),
 				),
 			),
 			"",
@@ -6396,21 +6309,12 @@
 			},
 			client.NewCrossInput(
 				client.NewUnionInput(
-<<<<<<< HEAD
-					client.NewPFSInputOpts("in1", repos[0], "", "/*", "", false, false),
-					client.NewPFSInputOpts("in2", repos[1], "", "/*", "", false, false),
+					client.NewPFSInputOpts("in1", repos[0], "", "/*", "", "", false, false),
+					client.NewPFSInputOpts("in2", repos[1], "", "/*", "", "", false, false),
 				),
 				client.NewUnionInput(
-					client.NewPFSInputOpts("in1", repos[2], "", "/*", "", false, false),
-					client.NewPFSInputOpts("in2", repos[3], "", "/*", "", false, false),
-=======
-					client.NewPFSInputOpts("in1", repos[0], "", "/*", "", "", false),
-					client.NewPFSInputOpts("in2", repos[1], "", "/*", "", "", false),
-				),
-				client.NewUnionInput(
-					client.NewPFSInputOpts("in1", repos[2], "", "/*", "", "", false),
-					client.NewPFSInputOpts("in2", repos[3], "", "/*", "", "", false),
->>>>>>> 221663d7
+					client.NewPFSInputOpts("in1", repos[2], "", "/*", "", "", false, false),
+					client.NewPFSInputOpts("in2", repos[3], "", "/*", "", "", false, false),
 				),
 			),
 			"",
@@ -6428,21 +6332,12 @@
 			},
 			client.NewCrossInput(
 				client.NewUnionInput(
-<<<<<<< HEAD
-					client.NewPFSInputOpts("in1", repos[0], "", "/*", "", false, false),
-					client.NewPFSInputOpts("in1", repos[1], "", "/*", "", false, false),
+					client.NewPFSInputOpts("in1", repos[0], "", "/*", "", "", false, false),
+					client.NewPFSInputOpts("in1", repos[1], "", "/*", "", "", false, false),
 				),
 				client.NewUnionInput(
-					client.NewPFSInputOpts("in2", repos[2], "", "/*", "", false, false),
-					client.NewPFSInputOpts("in2", repos[3], "", "/*", "", false, false),
-=======
-					client.NewPFSInputOpts("in1", repos[0], "", "/*", "", "", false),
-					client.NewPFSInputOpts("in1", repos[1], "", "/*", "", "", false),
-				),
-				client.NewUnionInput(
-					client.NewPFSInputOpts("in2", repos[2], "", "/*", "", "", false),
-					client.NewPFSInputOpts("in2", repos[3], "", "/*", "", "", false),
->>>>>>> 221663d7
+					client.NewPFSInputOpts("in2", repos[2], "", "/*", "", "", false, false),
+					client.NewPFSInputOpts("in2", repos[3], "", "/*", "", "", false, false),
 				),
 			),
 			"",
@@ -11545,13 +11440,8 @@
 			},
 			Input: client.NewCrossInput(
 				client.NewUnionInput(
-<<<<<<< HEAD
-					client.NewPFSInputOpts("a", downstreamPipeline, "master", "/", "", false, false),
-					client.NewPFSInputOpts("b", downstreamPipeline, "other", "/", "", false, false),
-=======
-					client.NewPFSInputOpts("a", downstreamPipeline, "master", "/", "", "", false),
-					client.NewPFSInputOpts("b", downstreamPipeline, "other", "/", "", "", false),
->>>>>>> 221663d7
+					client.NewPFSInputOpts("a", downstreamPipeline, "master", "/", "", "", false, false),
+					client.NewPFSInputOpts("b", downstreamPipeline, "other", "/", "", "", false, false),
 				),
 				client.NewPFSInput(dataSet, "/"),
 			),
@@ -12829,7 +12719,7 @@
 		&pps.ParallelismSpec{
 			Constant: 1,
 		},
-		client.NewPFSInputOpts(dataRepo, dataRepo, "trigger", "/*", "", "", false),
+		client.NewPFSInputOpts(dataRepo, dataRepo, "trigger", "/*", "", "", false, false),
 		"",
 		false,
 	))
@@ -12843,7 +12733,7 @@
 		&pps.ParallelismSpec{
 			Constant: 1,
 		},
-		client.NewPFSInputOpts(pipeline1, pipeline1, "trigger", "/*", "", "", false),
+		client.NewPFSInputOpts(pipeline1, pipeline1, "trigger", "/*", "", "", false, false),
 		"",
 		false,
 	))
