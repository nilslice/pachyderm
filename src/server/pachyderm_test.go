package server

import (
	"bytes"
	"context"
	"encoding/base64"
	"encoding/hex"
	"encoding/json"
	"errors"
	"fmt"
	"io"
	"io/ioutil"
	"math"
	"math/rand"
	"net"
	"net/http"
	"net/url"
	"os"
	"os/exec"
	"path"
	"strconv"
	"strings"
	"sync"
	"testing"
	"time"

	"github.com/pachyderm/pachyderm/src/client"
	"github.com/pachyderm/pachyderm/src/client/auth"
	"github.com/pachyderm/pachyderm/src/client/pfs"
	"github.com/pachyderm/pachyderm/src/client/pkg/require"
	"github.com/pachyderm/pachyderm/src/client/pkg/uuid"
	"github.com/pachyderm/pachyderm/src/client/pps"
	pfspretty "github.com/pachyderm/pachyderm/src/server/pfs/pretty"
	"github.com/pachyderm/pachyderm/src/server/pkg/backoff"
	"github.com/pachyderm/pachyderm/src/server/pkg/pretty"
	tu "github.com/pachyderm/pachyderm/src/server/pkg/testutil"
	"github.com/pachyderm/pachyderm/src/server/pkg/workload"
	ppsserver "github.com/pachyderm/pachyderm/src/server/pps"
	ppspretty "github.com/pachyderm/pachyderm/src/server/pps/pretty"
	"github.com/pachyderm/pachyderm/src/server/pps/server/githook"

	"github.com/gogo/protobuf/types"
	apps "k8s.io/api/apps/v1beta2"
	v1 "k8s.io/api/core/v1"
	metav1 "k8s.io/apimachinery/pkg/apis/meta/v1"
	"k8s.io/apimachinery/pkg/watch"
	kube "k8s.io/client-go/kubernetes"
	"k8s.io/client-go/rest"
)

const (
	// If this environment variable is set, then the tests are being run
	// in a real cluster in the cloud.
	InCloudEnv = "PACH_TEST_CLOUD"
)

func TestSimplePipeline(t *testing.T) {
	if testing.Short() {
		t.Skip("Skipping integration tests in short mode")
	}

	c := getPachClient(t)
	defer require.NoError(t, c.DeleteAll())

	dataRepo := uniqueString("TestSimplePipeline_data")
	require.NoError(t, c.CreateRepo(dataRepo))

	commit1, err := c.StartCommit(dataRepo, "master")
	require.NoError(t, err)
	_, err = c.PutFile(dataRepo, commit1.ID, "file", strings.NewReader("foo"))
	require.NoError(t, err)
	require.NoError(t, c.FinishCommit(dataRepo, commit1.ID))

	pipeline := uniqueString("TestSimplePipeline")
	require.NoError(t, c.CreatePipeline(
		pipeline,
		"",
		[]string{"bash"},
		[]string{
			fmt.Sprintf("cp /pfs/%s/* /pfs/out/", dataRepo),
		},
		&pps.ParallelismSpec{
			Constant: 1,
		},
		client.NewAtomInput(dataRepo, "/*"),
		"",
		false,
	))

	commitIter, err := c.FlushCommit([]*pfs.Commit{commit1}, nil)
	require.NoError(t, err)
	commitInfos := collectCommitInfos(t, commitIter)
	require.Equal(t, 1, len(commitInfos))

	var buf bytes.Buffer
	require.NoError(t, c.GetFile(commitInfos[0].Commit.Repo.Name, commitInfos[0].Commit.ID, "file", 0, 0, &buf))
	require.Equal(t, "foo", buf.String())
}

func TestPipelineWithParallelism(t *testing.T) {
	if testing.Short() {
		t.Skip("Skipping integration tests in short mode")
	}

	c := getPachClient(t)
	defer require.NoError(t, c.DeleteAll())

	dataRepo := uniqueString("TestPipelineWithParallelism_data")
	require.NoError(t, c.CreateRepo(dataRepo))

	numFiles := 1000
	commit1, err := c.StartCommit(dataRepo, "master")
	require.NoError(t, err)
	for i := 0; i < numFiles; i++ {
		_, err = c.PutFile(dataRepo, commit1.ID, fmt.Sprintf("file-%d", i), strings.NewReader(fmt.Sprintf("%d", i)))
	}
	require.NoError(t, c.FinishCommit(dataRepo, commit1.ID))

	pipeline := uniqueString("pipeline")
	require.NoError(t, c.CreatePipeline(
		pipeline,
		"",
		[]string{"bash"},
		[]string{
			fmt.Sprintf("cp /pfs/%s/* /pfs/out/", dataRepo),
		},
		&pps.ParallelismSpec{
			Constant: 4,
		},
		client.NewAtomInput(dataRepo, "/*"),
		"",
		false,
	))

	commitIter, err := c.FlushCommit([]*pfs.Commit{commit1}, nil)
	require.NoError(t, err)
	commitInfos := collectCommitInfos(t, commitIter)
	require.Equal(t, 1, len(commitInfos))

	for i := 0; i < numFiles; i++ {
		var buf bytes.Buffer
		require.NoError(t, c.GetFile(commitInfos[0].Commit.Repo.Name, commitInfos[0].Commit.ID, fmt.Sprintf("file-%d", i), 0, 0, &buf))
		require.Equal(t, fmt.Sprintf("%d", i), buf.String())
	}
}

func TestPipelineWithLargeFiles(t *testing.T) {
	if testing.Short() {
		t.Skip("Skipping integration tests in short mode")
	}

	c := getPachClient(t)
	defer require.NoError(t, c.DeleteAll())

	dataRepo := uniqueString("TestPipelineInputDataModification_data")
	require.NoError(t, c.CreateRepo(dataRepo))

	r := rand.New(rand.NewSource(99))
	numFiles := 10
	var fileContents []string

	commit1, err := c.StartCommit(dataRepo, "master")
	require.NoError(t, err)
	for i := 0; i < numFiles; i++ {
		fileContent := workload.RandString(r, int(pfs.ChunkSize)+i*MB)
		_, err = c.PutFile(dataRepo, commit1.ID, fmt.Sprintf("file-%d", i),
			strings.NewReader(fileContent))
		require.NoError(t, err)
		fileContents = append(fileContents, fileContent)
	}
	require.NoError(t, c.FinishCommit(dataRepo, commit1.ID))
	pipeline := uniqueString("pipeline")
	require.NoError(t, c.CreatePipeline(
		pipeline,
		"",
		[]string{"bash"},
		[]string{
			fmt.Sprintf("cp /pfs/%s/* /pfs/out/", dataRepo),
		},
		nil,
		client.NewAtomInput(dataRepo, "/*"),
		"",
		false,
	))
	commitIter, err := c.FlushCommit([]*pfs.Commit{commit1}, nil)
	require.NoError(t, err)
	commitInfos := collectCommitInfos(t, commitIter)
	require.Equal(t, 1, len(commitInfos))

	commit := commitInfos[0].Commit

	for i := 0; i < numFiles; i++ {
		var buf bytes.Buffer
		fileName := fmt.Sprintf("file-%d", i)

		fileInfo, err := c.InspectFile(commit.Repo.Name, commit.ID, fileName)
		require.NoError(t, err)
		require.Equal(t, int(pfs.ChunkSize)+i*MB, int(fileInfo.SizeBytes))

		require.NoError(t, c.GetFile(commit.Repo.Name, commit.ID, fileName, 0, 0, &buf))
		// we don't wanna use the `require` package here since it prints
		// the strings, which would clutter the output.
		if fileContents[i] != buf.String() {
			t.Fatalf("file content does not match")
		}
	}
}

func TestDatumDedup(t *testing.T) {
	if testing.Short() {
		t.Skip("Skipping integration tests in short mode")
	}

	c := getPachClient(t)
	defer require.NoError(t, c.DeleteAll())

	dataRepo := uniqueString("TestDatumDedup_data")
	require.NoError(t, c.CreateRepo(dataRepo))

	commit1, err := c.StartCommit(dataRepo, "master")
	require.NoError(t, err)
	_, err = c.PutFile(dataRepo, commit1.ID, "file", strings.NewReader("foo"))
	require.NoError(t, c.FinishCommit(dataRepo, commit1.ID))

	pipeline := uniqueString("pipeline")
	// This pipeline sleeps for 10 secs per datum
	require.NoError(t, c.CreatePipeline(
		pipeline,
		"",
		[]string{"bash"},
		[]string{
			"sleep 10",
		},
		nil,
		client.NewAtomInput(dataRepo, "/*"),
		"",
		false,
	))

	commitIter, err := c.FlushCommit([]*pfs.Commit{commit1}, nil)
	require.NoError(t, err)
	commitInfos := collectCommitInfos(t, commitIter)
	require.Equal(t, 1, len(commitInfos))

	commit2, err := c.StartCommit(dataRepo, "master")
	require.NoError(t, err)
	require.NoError(t, c.FinishCommit(dataRepo, commit2.ID))

	// Since we did not change the datum, the datum should not be processed
	// again, which means that the job should complete instantly.
	ctx, cancel := context.WithTimeout(context.Background(), time.Second*5)
	defer cancel()
	stream, err := c.PfsAPIClient.FlushCommit(
		ctx,
		&pfs.FlushCommitRequest{
			Commits: []*pfs.Commit{commit2},
		})
	require.NoError(t, err)
	_, err = stream.Recv()
	require.NoError(t, err)
}

func TestPipelineInputDataModification(t *testing.T) {
	if testing.Short() {
		t.Skip("Skipping integration tests in short mode")
	}

	c := getPachClient(t)
	defer require.NoError(t, c.DeleteAll())

	dataRepo := uniqueString("TestPipelineInputDataModification_data")
	require.NoError(t, c.CreateRepo(dataRepo))

	commit1, err := c.StartCommit(dataRepo, "master")
	require.NoError(t, err)
	_, err = c.PutFile(dataRepo, commit1.ID, "file", strings.NewReader("foo"))
	require.NoError(t, c.FinishCommit(dataRepo, commit1.ID))

	pipeline := uniqueString("pipeline")
	require.NoError(t, c.CreatePipeline(
		pipeline,
		"",
		[]string{"bash"},
		[]string{
			fmt.Sprintf("cp /pfs/%s/* /pfs/out/", dataRepo),
		},
		nil,
		client.NewAtomInput(dataRepo, "/*"),
		"",
		false,
	))

	commitIter, err := c.FlushCommit([]*pfs.Commit{commit1}, nil)
	require.NoError(t, err)
	commitInfos := collectCommitInfos(t, commitIter)
	require.Equal(t, 1, len(commitInfos))

	var buf bytes.Buffer
	require.NoError(t, c.GetFile(commitInfos[0].Commit.Repo.Name, commitInfos[0].Commit.ID, "file", 0, 0, &buf))
	require.Equal(t, "foo", buf.String())

	commit2, err := c.StartCommit(dataRepo, "master")
	require.NoError(t, err)
	require.NoError(t, c.DeleteFile(dataRepo, commit2.ID, "file"))
	_, err = c.PutFile(dataRepo, commit2.ID, "file", strings.NewReader("bar"))
	require.NoError(t, err)
	require.NoError(t, c.FinishCommit(dataRepo, commit2.ID))

	commitIter, err = c.FlushCommit([]*pfs.Commit{commit2}, nil)
	require.NoError(t, err)
	commitInfos = collectCommitInfos(t, commitIter)
	require.Equal(t, 1, len(commitInfos))

	buf.Reset()
	require.NoError(t, c.GetFile(commitInfos[0].Commit.Repo.Name, commitInfos[0].Commit.ID, "file", 0, 0, &buf))
	require.Equal(t, "bar", buf.String())

	commit3, err := c.StartCommit(dataRepo, "master")
	require.NoError(t, err)
	require.NoError(t, c.DeleteFile(dataRepo, commit3.ID, "file"))
	_, err = c.PutFile(dataRepo, commit3.ID, "file2", strings.NewReader("foo"))
	require.NoError(t, err)
	require.NoError(t, c.FinishCommit(dataRepo, commit3.ID))

	commitIter, err = c.FlushCommit([]*pfs.Commit{commit3}, nil)
	require.NoError(t, err)
	commitInfos = collectCommitInfos(t, commitIter)
	require.Equal(t, 1, len(commitInfos))

	require.YesError(t, c.GetFile(commitInfos[0].Commit.Repo.Name, commitInfos[0].Commit.ID, "file", 0, 0, &buf))
	buf.Reset()
	require.NoError(t, c.GetFile(commitInfos[0].Commit.Repo.Name, commitInfos[0].Commit.ID, "file2", 0, 0, &buf))
	require.Equal(t, "foo", buf.String())

	commitInfos, err = c.ListCommit(pipeline, "", "", 0)
	require.NoError(t, err)
	require.Equal(t, 3, len(commitInfos))
}

func TestMultipleInputsFromTheSameBranch(t *testing.T) {
	if testing.Short() {
		t.Skip("Skipping integration tests in short mode")
	}

	c := getPachClient(t)
	defer require.NoError(t, c.DeleteAll())

	dataRepo := uniqueString("TestMultipleInputsFromTheSameBranch_data")
	require.NoError(t, c.CreateRepo(dataRepo))

	commit1, err := c.StartCommit(dataRepo, "master")
	require.NoError(t, err)
	_, err = c.PutFile(dataRepo, commit1.ID, "dirA/file", strings.NewReader("foo\n"))
	require.NoError(t, err)
	_, err = c.PutFile(dataRepo, commit1.ID, "dirB/file", strings.NewReader("foo\n"))
	require.NoError(t, err)
	require.NoError(t, c.FinishCommit(dataRepo, commit1.ID))

	pipeline := uniqueString("pipeline")
	require.NoError(t, c.CreatePipeline(
		pipeline,
		"",
		[]string{"bash"},
		[]string{
			"cat /pfs/out/file",
			fmt.Sprintf("cat /pfs/dirA/dirA/file >> /pfs/out/file"),
			fmt.Sprintf("cat /pfs/dirB/dirB/file >> /pfs/out/file"),
		},
		nil,
		client.NewCrossInput(
			client.NewAtomInputOpts("dirA", dataRepo, "", "/dirA/*", false, ""),
			client.NewAtomInputOpts("dirB", dataRepo, "", "/dirB/*", false, ""),
		),
		"",
		false,
	))

	commitIter, err := c.FlushCommit([]*pfs.Commit{commit1}, nil)
	require.NoError(t, err)
	commitInfos := collectCommitInfos(t, commitIter)
	require.Equal(t, 1, len(commitInfos))

	var buf bytes.Buffer
	require.NoError(t, c.GetFile(commitInfos[0].Commit.Repo.Name, commitInfos[0].Commit.ID, "file", 0, 0, &buf))
	require.Equal(t, "foo\nfoo\n", buf.String())

	commit2, err := c.StartCommit(dataRepo, "master")
	require.NoError(t, err)
	_, err = c.PutFile(dataRepo, commit2.ID, "dirA/file", strings.NewReader("bar\n"))
	require.NoError(t, err)
	require.NoError(t, c.FinishCommit(dataRepo, commit2.ID))

	commitIter, err = c.FlushCommit([]*pfs.Commit{commit2}, nil)
	require.NoError(t, err)
	commitInfos = collectCommitInfos(t, commitIter)
	require.Equal(t, 1, len(commitInfos))

	buf.Reset()
	require.NoError(t, c.GetFile(commitInfos[0].Commit.Repo.Name, commitInfos[0].Commit.ID, "file", 0, 0, &buf))
	require.Equal(t, "foo\nbar\nfoo\n", buf.String())

	commit3, err := c.StartCommit(dataRepo, "master")
	require.NoError(t, err)
	_, err = c.PutFile(dataRepo, commit3.ID, "dirB/file", strings.NewReader("buzz\n"))
	require.NoError(t, err)
	require.NoError(t, c.FinishCommit(dataRepo, commit3.ID))

	commitIter, err = c.FlushCommit([]*pfs.Commit{commit3}, nil)
	require.NoError(t, err)
	commitInfos = collectCommitInfos(t, commitIter)
	require.Equal(t, 1, len(commitInfos))

	buf.Reset()
	require.NoError(t, c.GetFile(commitInfos[0].Commit.Repo.Name, commitInfos[0].Commit.ID, "file", 0, 0, &buf))
	require.Equal(t, "foo\nbar\nfoo\nbuzz\n", buf.String())

	commitInfos, err = c.ListCommit(pipeline, "", "", 0)
	require.NoError(t, err)
	require.Equal(t, 3, len(commitInfos))
}

func TestMultipleInputsFromTheSameRepoDifferentBranches(t *testing.T) {
	if testing.Short() {
		t.Skip("Skipping integration tests in short mode")
	}

	c := getPachClient(t)
	defer require.NoError(t, c.DeleteAll())

	dataRepo := uniqueString("TestMultipleInputsFromTheSameRepo_data")
	require.NoError(t, c.CreateRepo(dataRepo))

	branchA := "branchA"
	branchB := "branchB"

	pipeline := uniqueString("pipeline")
	// Creating this pipeline should error, because the two inputs are
	// from the same repo but they don't specify different names.
	require.YesError(t, c.CreatePipeline(
		pipeline,
		"",
		[]string{"bash"},
		[]string{
			fmt.Sprintf("cat /pfs/%s/file > /pfs/out/file", dataRepo),
			fmt.Sprintf("cat /pfs/%s/file > /pfs/out/file", dataRepo),
		},
		nil,
		client.NewCrossInput(
			client.NewAtomInputOpts("", dataRepo, branchA, "/*", false, ""),
			client.NewAtomInputOpts("", dataRepo, branchB, "/*", false, ""),
		),
		"",
		false,
	))

	require.YesError(t, c.CreatePipeline(
		pipeline,
		"",
		[]string{"bash"},
		[]string{
			fmt.Sprintf("cat /pfs/%s/file >> /pfs/out/file", branchA),
			fmt.Sprintf("cat /pfs/%s/file >> /pfs/out/file", branchB),
		},
		nil,
		client.NewCrossInput(
			client.NewAtomInputOpts(branchA, dataRepo, branchA, "/*", false, ""),
			client.NewAtomInputOpts(branchB, dataRepo, branchB, "/*", false, ""),
		),
		"",
		false,
	))
}

//func TestJob(t *testing.T) {
//
//testJob(t, 4)
//}

//func TestJobNoShard(t *testing.T) {
//
//testJob(t, 0)
//}

//func testJob(t *testing.T, shards int) {
//if testing.Short() {
//t.Skip("Skipping integration tests in short mode")
//}
//c := getPachClient(t)

//// Create repo, commit, and branch
//dataRepo := uniqueString("TestJob_data")
//require.NoError(t, c.CreateRepo(dataRepo))
//commit, err := c.StartCommit(dataRepo, "master")
//require.NoError(t, err)

//fileContent := "foo\n"
//// We want to create lots of files so that each parallel job will be
//// started with some files
//numFiles := shards*100 + 100
//for i := 0; i < numFiles; i++ {
//fmt.Println("putting ", i)
//_, err = c.PutFile(dataRepo, commit.ID, fmt.Sprintf("file-%d", i), strings.NewReader(fileContent))
//require.NoError(t, err)
//}
//require.NoError(t, c.FinishCommit(dataRepo, commit.ID))
//job, err := c.CreateJob(
//"",
//[]string{"bash"},
//[]string{fmt.Sprintf("cp %s %s", "/pfs/input/*", "/pfs/out")},
//&pps.ParallelismSpec{
//Constant: uint64(shards),
//},
//[]*pps.JobInput{{
//Name:   "input",
//Commit: commit,
//Glob:   "/*",
//}},
//0,
//0,
//)
//require.NoError(t, err)

//// Wait for job to finish and then inspect
//jobInfo, err := c.InspectJob(job.ID, true [> wait for job <])
//require.NoError(t, err)
//require.Equal(t, pps.JobState_JOB_SUCCESS.String(), jobInfo.State.String())
//require.NotNil(t, jobInfo.Started)
//require.NotNil(t, jobInfo.Finished)

//// Inspect job timestamps
//tFin, _ := types.TimestampFromProto(jobInfo.Finished)
//tStart, _ := types.TimestampFromProto(jobInfo.Started)
//require.True(t, tFin.After(tStart))

//// Inspect job parallelism
//parellelism, err := pps_server.GetExpectedNumWorkers(getKubeClient(t), jobInfo.ParallelismSpec)
//require.NoError(t, err)
//require.True(t, parellelism > 0)

//// Inspect output commit
//_, err = c.InspectCommit(jobInfo.OutputCommit.Repo.Name, jobInfo.OutputCommit.ID)
//require.NoError(t, err)

//// Inspect output files
//for i := 0; i < numFiles; i++ {
//var buffer bytes.Buffer
//require.NoError(t, c.GetFile(jobInfo.OutputCommit.Repo.Name, jobInfo.OutputCommit.ID, fmt.Sprintf("file-%d", i), 0, 0, &buffer))
//require.Equal(t, fileContent, buffer.String())
//}
//}

// This test fails if you updated some static assets (such as doc/reference/pipeline_spec.md)
// that are used in code but forgot to run:
// $ make assets

func TestPipelineFailure(t *testing.T) {
	if testing.Short() {
		t.Skip("Skipping integration tests in short mode")
	}

	c := getPachClient(t)
	defer require.NoError(t, c.DeleteAll())

	dataRepo := uniqueString("TestPipelineFailure_data")
	require.NoError(t, c.CreateRepo(dataRepo))

	commit, err := c.StartCommit(dataRepo, "master")
	require.NoError(t, err)
	_, err = c.PutFile(dataRepo, commit.ID, "file", strings.NewReader("foo\n"))
	require.NoError(t, err)
	require.NoError(t, c.FinishCommit(dataRepo, commit.ID))

	pipeline := uniqueString("pipeline")
	require.NoError(t, c.CreatePipeline(
		pipeline,
		"",
		[]string{"exit 1"},
		nil,
		&pps.ParallelismSpec{
			Constant: 1,
		},
		client.NewAtomInput(dataRepo, "/*"),
		"",
		false,
	))
	var jobInfos []*pps.JobInfo
	require.NoError(t, backoff.Retry(func() error {
		jobInfos, err = c.ListJob(pipeline, nil, nil)
		require.NoError(t, err)
		if len(jobInfos) != 1 {
			return fmt.Errorf("expected 1 jobs, got %d", len(jobInfos))
		}
		return nil
	}, backoff.NewTestingBackOff()))
	jobInfo, err := c.PpsAPIClient.InspectJob(context.Background(), &pps.InspectJobRequest{
		Job:        jobInfos[0].Job,
		BlockState: true,
	})
	require.NoError(t, err)
	require.Equal(t, pps.JobState_JOB_FAILURE, jobInfo.State)
	require.True(t, strings.Contains(jobInfo.Reason, "datum"))
}

func TestEgressFailure(t *testing.T) {
	if testing.Short() {
		t.Skip("Skipping integration tests in short mode")
	}

	c := getPachClient(t)
	defer require.NoError(t, c.DeleteAll())

	dataRepo := uniqueString("TestEgressFailure_data")
	require.NoError(t, c.CreateRepo(dataRepo))

	commit, err := c.StartCommit(dataRepo, "master")
	require.NoError(t, err)
	_, err = c.PutFile(dataRepo, commit.ID, "file", strings.NewReader("foo\n"))
	require.NoError(t, err)
	require.NoError(t, c.FinishCommit(dataRepo, commit.ID))

	// This pipeline should fail because the egress URL is invalid
	pipeline := uniqueString("pipeline")
	_, err = c.PpsAPIClient.CreatePipeline(
		context.Background(),
		&pps.CreatePipelineRequest{
			Pipeline: client.NewPipeline(pipeline),
			Transform: &pps.Transform{
				Cmd: []string{"cp", path.Join("/pfs", dataRepo, "file"), "/pfs/out/file"},
			},
			Input:  client.NewAtomInput(dataRepo, "/"),
			Egress: &pps.Egress{"invalid://blahblah"},
		})
	require.NoError(t, err)

	var jobInfos []*pps.JobInfo
	require.NoError(t, backoff.Retry(func() error {
		jobInfos, err = c.ListJob(pipeline, nil, nil)
		require.NoError(t, err)
		if len(jobInfos) != 1 {
			return fmt.Errorf("expected 1 jobs, got %d", len(jobInfos))
		}
		return nil
	}, backoff.NewTestingBackOff()))
	jobInfo, err := c.PpsAPIClient.InspectJob(context.Background(), &pps.InspectJobRequest{
		Job:        jobInfos[0].Job,
		BlockState: true,
	})
	require.NoError(t, err)
	require.Equal(t, pps.JobState_JOB_FAILURE, jobInfo.State)
	require.True(t, strings.Contains(jobInfo.Reason, "egress"))
}

func TestLazyPipelinePropagation(t *testing.T) {
	if testing.Short() {
		t.Skip("Skipping integration tests in short mode")
	}

	c := getPachClient(t)
	defer require.NoError(t, c.DeleteAll())
	dataRepo := uniqueString("TestPipeline_datax")
	require.NoError(t, c.CreateRepo(dataRepo))
	pipelineA := uniqueString("pipelineA")
	require.NoError(t, c.CreatePipeline(
		pipelineA,
		"",
		[]string{"cp", path.Join("/pfs", dataRepo, "file"), "/pfs/out/file"},
		nil,
		&pps.ParallelismSpec{
			Constant: 1,
		},
		client.NewAtomInputOpts("", dataRepo, "", "/*", true, ""),
		"",
		false,
	))
	pipelineB := uniqueString("pipelineB")
	require.NoError(t, c.CreatePipeline(
		pipelineB,
		"",
		[]string{"cp", path.Join("/pfs", pipelineA, "file"), "/pfs/out/file"},
		nil,
		&pps.ParallelismSpec{
			Constant: 1,
		},
		client.NewAtomInputOpts("", pipelineA, "", "/*", true, ""),
		"",
		false,
	))

	commit1, err := c.StartCommit(dataRepo, "master")
	require.NoError(t, err)
	_, err = c.PutFile(dataRepo, commit1.ID, "file", strings.NewReader("foo\n"))
	require.NoError(t, err)
	require.NoError(t, c.FinishCommit(dataRepo, commit1.ID))

	commitIter, err := c.FlushCommit([]*pfs.Commit{client.NewCommit(dataRepo, commit1.ID)}, nil)
	require.NoError(t, err)
	collectCommitInfos(t, commitIter)

	jobInfos, err := c.ListJob(pipelineA, nil, nil)
	require.NoError(t, err)
	require.Equal(t, 1, len(jobInfos))
	require.NotNil(t, jobInfos[0].Input.Atom)
	require.Equal(t, true, jobInfos[0].Input.Atom.Lazy)
	jobInfos, err = c.ListJob(pipelineB, nil, nil)
	require.NoError(t, err)
	require.Equal(t, 1, len(jobInfos))
	require.NotNil(t, jobInfos[0].Input.Atom)
	require.Equal(t, true, jobInfos[0].Input.Atom.Lazy)
}

func TestLazyPipeline(t *testing.T) {
	if testing.Short() {
		t.Skip("Skipping integration tests in short mode")
	}

	c := getPachClient(t)
	defer require.NoError(t, c.DeleteAll())
	// create repos
	dataRepo := uniqueString("TestLazyPipeline_data")
	require.NoError(t, c.CreateRepo(dataRepo))
	// create pipeline
	pipelineName := uniqueString("pipeline")
	_, err := c.PpsAPIClient.CreatePipeline(
		context.Background(),
		&pps.CreatePipelineRequest{
			Pipeline: client.NewPipeline(pipelineName),
			Transform: &pps.Transform{
				Cmd: []string{"cp", path.Join("/pfs", dataRepo, "file"), "/pfs/out/file"},
			},
			ParallelismSpec: &pps.ParallelismSpec{
				Constant: 1,
			},
			Input: &pps.Input{
				Atom: &pps.AtomInput{
					Repo: dataRepo,
					Glob: "/",
					Lazy: true,
				},
			},
		})
	require.NoError(t, err)
	// Do a commit
	commit, err := c.StartCommit(dataRepo, "master")
	require.NoError(t, err)
	_, err = c.PutFile(dataRepo, "master", "file", strings.NewReader("foo\n"))
	require.NoError(t, err)
	// We put 2 files, 1 of which will never be touched by the pipeline code.
	// This is an important part of the correctness of this test because the
	// job-shim sets up a goro for each pipe, pipes that are never opened will
	// leak but that shouldn't prevent the job from completing.
	_, err = c.PutFile(dataRepo, "master", "file2", strings.NewReader("foo\n"))
	require.NoError(t, err)
	require.NoError(t, c.FinishCommit(dataRepo, "master"))
	commitIter, err := c.FlushCommit([]*pfs.Commit{commit}, nil)
	require.NoError(t, err)
	commitInfos := collectCommitInfos(t, commitIter)
	require.Equal(t, 1, len(commitInfos))
	buffer := bytes.Buffer{}
	require.NoError(t, c.GetFile(commitInfos[0].Commit.Repo.Name, commitInfos[0].Commit.ID, "file", 0, 0, &buffer))
	require.Equal(t, "foo\n", buffer.String())
}

// There's an issue where if you use cp with certain flags, it might copy
// special files without reading from them.  In our case, we use named pipes
// to simulate lazy files, so the pipes themselves might get copied into
// the output directory, blocking upload.
//
// We've updated the code such that we are able to detect if the files we
// are uploading are pipes, and make the job fail in that case.
func TestLazyPipelineCPPipes(t *testing.T) {
	if testing.Short() {
		t.Skip("Skipping integration tests in short mode")
	}

	c := getPachClient(t)
	defer require.NoError(t, c.DeleteAll())
	// create repos
	dataRepo := uniqueString("TestLazyPipeline_data")
	require.NoError(t, c.CreateRepo(dataRepo))
	// create pipeline
	pipeline := uniqueString("pipeline")
	_, err := c.PpsAPIClient.CreatePipeline(
		context.Background(),
		&pps.CreatePipelineRequest{
			Pipeline: client.NewPipeline(pipeline),
			Transform: &pps.Transform{
				// Using cp with the -r flag apparently just copes go
				Cmd: []string{"cp", "-r", path.Join("/pfs", dataRepo, "file"), "/pfs/out/file"},
			},
			ParallelismSpec: &pps.ParallelismSpec{
				Constant: 1,
			},
			Input: &pps.Input{
				Atom: &pps.AtomInput{
					Repo: dataRepo,
					Glob: "/",
					Lazy: true,
				},
			},
		})
	require.NoError(t, err)
	// Do a commit
	_, err = c.StartCommit(dataRepo, "master")
	require.NoError(t, err)
	_, err = c.PutFile(dataRepo, "master", "file", strings.NewReader("foo\n"))
	require.NoError(t, err)
	require.NoError(t, c.FinishCommit(dataRepo, "master"))

	// wait for job to spawn
	time.Sleep(15 * time.Second)
	var jobID string
	require.NoError(t, backoff.Retry(func() error {
		jobInfos, err := c.ListJob(pipeline, nil, nil)
		if err != nil {
			return err
		}
		if len(jobInfos) != 1 {
			return fmt.Errorf("len(jobInfos) should be 1")
		}
		jobID = jobInfos[0].Job.ID
		jobInfo, err := c.PpsAPIClient.InspectJob(context.Background(), &pps.InspectJobRequest{
			Job:        client.NewJob(jobID),
			BlockState: true,
		})
		if err != nil {
			return err
		}
		if jobInfo.State != pps.JobState_JOB_FAILURE {
			return fmt.Errorf("job did not fail, even though it tried to copy " +
				"pipes, which should be disallowed by Pachyderm")
		}
		return nil
	}, backoff.NewTestingBackOff()))
}

// TestProvenance creates a pipeline DAG that's not a transitive reduction
// It looks like this:
// A
// | \
// v  v
// B-->C
// When we commit to A we expect to see 1 commit on C rather than 2.
func TestProvenance(t *testing.T) {
	if testing.Short() {
		t.Skip("Skipping integration tests in short mode")
	}

	c := getPachClient(t)
	defer require.NoError(t, c.DeleteAll())
	aRepo := uniqueString("A")
	require.NoError(t, c.CreateRepo(aRepo))
	bPipeline := uniqueString("B")
	require.NoError(t, c.CreatePipeline(
		bPipeline,
		"",
		[]string{"cp", path.Join("/pfs", aRepo, "file"), "/pfs/out/file"},
		nil,
		&pps.ParallelismSpec{
			Constant: 1,
		},
		client.NewAtomInput(aRepo, "/*"),
		"",
		false,
	))
	cPipeline := uniqueString("C")
	require.NoError(t, c.CreatePipeline(
		cPipeline,
		"",
		[]string{"sh"},
		[]string{fmt.Sprintf("diff %s %s >/pfs/out/file",
			path.Join("/pfs", aRepo, "file"), path.Join("/pfs", bPipeline, "file"))},
		&pps.ParallelismSpec{
			Constant: 1,
		},
		client.NewCrossInput(
			client.NewAtomInput(aRepo, "/*"),
			client.NewAtomInput(bPipeline, "/*"),
		),
		"",
		false,
	))
	// commit to aRepo
	commit1, err := c.StartCommit(aRepo, "master")
	require.NoError(t, err)
	_, err = c.PutFile(aRepo, commit1.ID, "file", strings.NewReader("foo\n"))
	require.NoError(t, err)
	require.NoError(t, c.FinishCommit(aRepo, commit1.ID))

	commit2, err := c.StartCommit(aRepo, "master")
	require.NoError(t, err)
	_, err = c.PutFile(aRepo, commit2.ID, "file", strings.NewReader("bar\n"))
	require.NoError(t, err)
	require.NoError(t, c.FinishCommit(aRepo, commit2.ID))

	aCommit := commit2
	commitIter, err := c.FlushCommit([]*pfs.Commit{aCommit}, []*pfs.Repo{{bPipeline}})
	require.NoError(t, err)
	commitInfos := collectCommitInfos(t, commitIter)
	require.Equal(t, 1, len(commitInfos))
	bCommit := commitInfos[0].Commit
	commitIter, err = c.FlushCommit([]*pfs.Commit{aCommit, bCommit}, nil)
	require.NoError(t, err)
	commitInfos = collectCommitInfos(t, commitIter)
	require.Equal(t, 1, len(commitInfos))
	cCommitInfo := commitInfos[0]
	require.Equal(t, uint64(0), cCommitInfo.SizeBytes)

	// We should only see two commits in each repo.
	commitInfos, err = c.ListCommit(aRepo, "", "", 0)
	require.NoError(t, err)
	require.Equal(t, 2, len(commitInfos))

	commitInfos, err = c.ListCommit(bPipeline, "", "", 0)
	require.NoError(t, err)
	require.Equal(t, 2, len(commitInfos))

	commitInfos, err = c.ListCommit(cPipeline, "", "", 0)
	require.NoError(t, err)
	require.Equal(t, 2, len(commitInfos))
}

// TestProvenance2 tests the following DAG:
//   A
//  / \
// B   C
//  \ /
//   D
func TestProvenance2(t *testing.T) {
	if testing.Short() {
		t.Skip("Skipping integration tests in short mode")
	}

	c := getPachClient(t)
	defer require.NoError(t, c.DeleteAll())
	aRepo := uniqueString("A")
	require.NoError(t, c.CreateRepo(aRepo))
	bPipeline := uniqueString("B")
	require.NoError(t, c.CreatePipeline(
		bPipeline,
		"",
		[]string{"cp", path.Join("/pfs", aRepo, "bfile"), "/pfs/out/bfile"},
		nil,
		&pps.ParallelismSpec{
			Constant: 1,
		},
		client.NewAtomInput(aRepo, "/b*"),
		"",
		false,
	))
	cPipeline := uniqueString("C")
	require.NoError(t, c.CreatePipeline(
		cPipeline,
		"",
		[]string{"cp", path.Join("/pfs", aRepo, "cfile"), "/pfs/out/cfile"},
		nil,
		&pps.ParallelismSpec{
			Constant: 1,
		},
		client.NewAtomInput(aRepo, "/c*"),
		"",
		false,
	))
	dPipeline := uniqueString("D")
	require.NoError(t, c.CreatePipeline(
		dPipeline,
		"",
		[]string{"sh"},
		[]string{
			fmt.Sprintf("diff /pfs/%s/bfile /pfs/%s/cfile >/pfs/out/file", bPipeline, cPipeline),
		},
		&pps.ParallelismSpec{
			Constant: 1,
		},
		client.NewCrossInput(
			client.NewAtomInput(bPipeline, "/*"),
			client.NewAtomInput(cPipeline, "/*"),
		),
		"",
		false,
	))
	// commit to aRepo
	commit1, err := c.StartCommit(aRepo, "master")
	require.NoError(t, err)
	_, err = c.PutFile(aRepo, commit1.ID, "bfile", strings.NewReader("foo\n"))
	require.NoError(t, err)
	_, err = c.PutFile(aRepo, commit1.ID, "cfile", strings.NewReader("foo\n"))
	require.NoError(t, err)
	require.NoError(t, c.FinishCommit(aRepo, commit1.ID))

	commit2, err := c.StartCommit(aRepo, "master")
	require.NoError(t, err)
	_, err = c.PutFile(aRepo, commit2.ID, "bfile", strings.NewReader("bar\n"))
	require.NoError(t, err)
	_, err = c.PutFile(aRepo, commit2.ID, "cfile", strings.NewReader("bar\n"))
	require.NoError(t, err)
	require.NoError(t, c.FinishCommit(aRepo, commit2.ID))

	commitIter, err := c.FlushCommit([]*pfs.Commit{commit2}, []*pfs.Repo{{dPipeline}})
	require.NoError(t, err)
	commitInfos := collectCommitInfos(t, commitIter)
	require.Equal(t, 1, len(commitInfos))

	// We should only see two commits in each repo.
	commitInfos, err = c.ListCommit(bPipeline, "", "", 0)
	require.NoError(t, err)
	require.Equal(t, 2, len(commitInfos))

	commitInfos, err = c.ListCommit(cPipeline, "", "", 0)
	require.NoError(t, err)
	require.Equal(t, 2, len(commitInfos))

	commitInfos, err = c.ListCommit(dPipeline, "", "", 0)
	require.NoError(t, err)
	require.Equal(t, 2, len(commitInfos))

	for _, commitInfo := range commitInfos {
		commit := commitInfo.Commit
		buffer := bytes.Buffer{}
		require.NoError(t, c.GetFile(commit.Repo.Name, commit.ID, "file", 0, 0, &buffer))
		require.Equal(t, "", buffer.String())
	}
}

//func TestDirectory(t *testing.T) {
//if testing.Short() {
//t.Skip("Skipping integration tests in short mode")
//}
//

//c := getPachClient(t)

//ctx, cancel := context.WithTimeout(context.Background(), time.Second*60)
//defer cancel() //cleanup resources

//job1, err := c.PpsAPIClient.CreateJob(context.Background(), &pps.CreateJobRequest{
//Transform: &pps.Transform{
//Cmd: []string{"sh"},
//Stdin: []string{
//"mkdir /pfs/out/dir",
//"echo foo >> /pfs/out/dir/file",
//},
//},
//ParallelismSpec: &pps.ParallelismSpec{
//Constant: 3,
//},
//})
//require.NoError(t, err)
//inspectJobRequest1 := &pps.InspectJobRequest{
//Job:        job1,
//BlockState: true,
//}
//jobInfo1, err := c.PpsAPIClient.InspectJob(ctx, inspectJobRequest1)
//require.NoError(t, err)
//require.Equal(t, pps.JobState_JOB_SUCCESS, jobInfo1.State)

//var buffer bytes.Buffer
//require.NoError(t, c.GetFile(jobInfo1.OutputCommit.Repo.Name, jobInfo1.OutputCommit.ID, "dir/file", 0, 0, "", false, nil, &buffer))
//require.Equal(t, "foo\nfoo\nfoo\n", buffer.String())

//job2, err := c.PpsAPIClient.CreateJob(context.Background(), &pps.CreateJobRequest{
//Transform: &pps.Transform{
//Cmd: []string{"sh"},
//Stdin: []string{
//"mkdir /pfs/out/dir",
//"echo bar >> /pfs/out/dir/file",
//},
//},
//ParallelismSpec: &pps.ParallelismSpec{
//Constant: 3,
//},
//ParentJob: job1,
//})
//require.NoError(t, err)
//inspectJobRequest2 := &pps.InspectJobRequest{
//Job:        job2,
//BlockState: true,
//}
//jobInfo2, err := c.PpsAPIClient.InspectJob(ctx, inspectJobRequest2)
//require.NoError(t, err)
//require.Equal(t, pps.JobState_JOB_SUCCESS, jobInfo2.State)

//buffer = bytes.Buffer{}
//require.NoError(t, c.GetFile(jobInfo2.OutputCommit.Repo.Name, jobInfo2.OutputCommit.ID, "dir/file", 0, 0, "", false, nil, &buffer))
//require.Equal(t, "foo\nfoo\nfoo\nbar\nbar\nbar\n", buffer.String())
//}

// TestFlushCommit
func TestFlushCommit(t *testing.T) {
	if testing.Short() {
		t.Skip("Skipping integration tests in short mode")
	}

	c := getPachClient(t)
	defer require.NoError(t, c.DeleteAll())
	prefix := uniqueString("repo")
	makeRepoName := func(i int) string {
		return fmt.Sprintf("%s-%d", prefix, i)
	}

	sourceRepo := makeRepoName(0)
	require.NoError(t, c.CreateRepo(sourceRepo))

	// Create a five-stage pipeline
	numStages := 5
	for i := 0; i < numStages; i++ {
		repo := makeRepoName(i)
		require.NoError(t, c.CreatePipeline(
			makeRepoName(i+1),
			"",
			[]string{"cp", path.Join("/pfs", repo, "file"), "/pfs/out/file"},
			nil,
			&pps.ParallelismSpec{
				Constant: 1,
			},
			client.NewAtomInput(repo, "/*"),
			"",
			false,
		))
	}

	for i := 0; i < 10; i++ {
		commit, err := c.StartCommit(sourceRepo, "master")
		require.NoError(t, err)
		_, err = c.PutFile(sourceRepo, commit.ID, "file", strings.NewReader("foo\n"))
		require.NoError(t, err)
		require.NoError(t, c.FinishCommit(sourceRepo, commit.ID))
		commitIter, err := c.FlushCommit([]*pfs.Commit{client.NewCommit(sourceRepo, commit.ID)}, nil)
		require.NoError(t, err)
		commitInfos := collectCommitInfos(t, commitIter)
		require.Equal(t, numStages, len(commitInfos))
	}
}

func TestFlushCommitAfterCreatePipeline(t *testing.T) {
	if testing.Short() {
		t.Skip("Skipping integration tests in short mode")
	}

	c := getPachClient(t)
	defer require.NoError(t, c.DeleteAll())
	repo := uniqueString("data")
	require.NoError(t, c.CreateRepo(repo))

	var commit *pfs.Commit
	var err error
	for i := 0; i < 10; i++ {
		commit, err = c.StartCommit(repo, "")
		require.NoError(t, err)
		_, err = c.PutFile(repo, commit.ID, "file", strings.NewReader(fmt.Sprintf("foo%d\n", i)))
		require.NoError(t, err)
		require.NoError(t, c.FinishCommit(repo, commit.ID))
	}
	require.NoError(t, c.SetBranch(repo, commit.ID, "master"))

	pipeline := uniqueString("pipeline")
	require.NoError(t, c.CreatePipeline(
		pipeline,
		"",
		[]string{"cp", path.Join("/pfs", repo, "file"), "/pfs/out/file"},
		nil,
		&pps.ParallelismSpec{
			Constant: 1,
		},
		client.NewAtomInput(repo, "/*"),
		"",
		false,
	))
	commitIter, err := c.FlushCommit([]*pfs.Commit{client.NewCommit(repo, "master")}, nil)
	require.NoError(t, err)
	collectCommitInfos(t, commitIter)
}

// TestRecreatePipeline tracks #432
func TestRecreatePipeline(t *testing.T) {
	if testing.Short() {
		t.Skip("Skipping integration tests in short mode")
	}

	c := getPachClient(t)
	defer require.NoError(t, c.DeleteAll())
	repo := uniqueString("data")
	require.NoError(t, c.CreateRepo(repo))
	commit, err := c.StartCommit(repo, "master")
	require.NoError(t, err)
	_, err = c.PutFile(repo, commit.ID, "file", strings.NewReader("foo"))
	require.NoError(t, err)
	require.NoError(t, c.FinishCommit(repo, commit.ID))
	pipeline := uniqueString("pipeline")
	createPipeline := func() {
		require.NoError(t, c.CreatePipeline(
			pipeline,
			"",
			[]string{"cp", path.Join("/pfs", repo, "file"), "/pfs/out/file"},
			nil,
			&pps.ParallelismSpec{
				Constant: 1,
			},
			client.NewAtomInput(repo, "/*"),
			"",
			false,
		))
		commitIter, err := c.FlushCommit([]*pfs.Commit{commit}, nil)
		require.NoError(t, err)
		require.Equal(t, 1, len(collectCommitInfos(t, commitIter)))
	}

	// Do it twice.  We expect jobs to be created on both runs.
	createPipeline()
	time.Sleep(5 * time.Second)
	require.NoError(t, c.DeleteRepo(pipeline, false))
	require.NoError(t, c.DeletePipeline(pipeline, true))
	time.Sleep(5 * time.Second)
	createPipeline()
}

func TestDeletePipeline(t *testing.T) {
	if testing.Short() {
		t.Skip("Skipping integration tests in short mode")
	}

	c := getPachClient(t)
	defer require.NoError(t, c.DeleteAll())

	repo := uniqueString("data")
	require.NoError(t, c.CreateRepo(repo))
	commit, err := c.StartCommit(repo, "master")
	require.NoError(t, err)
	_, err = c.PutFile(repo, commit.ID, uuid.NewWithoutDashes(), strings.NewReader("foo"))
	require.NoError(t, err)
	require.NoError(t, c.FinishCommit(repo, commit.ID))
	pipeline := uniqueString("pipeline")
	createPipeline := func() {
		require.NoError(t, c.CreatePipeline(
			pipeline,
			"",
			[]string{"sleep", "20"},
			nil,
			&pps.ParallelismSpec{
				Constant: 1,
			},
			client.NewAtomInput(repo, "/*"),
			"",
			false,
		))
	}

	createPipeline()
	time.Sleep(10 * time.Second)
	// Wait for the pipeline to start running
	require.NoError(t, backoff.Retry(func() error {
		pipelineInfo, err := c.InspectPipeline(pipeline)
		if err != nil {
			return err
		}
		if pipelineInfo.State != pps.PipelineState_PIPELINE_RUNNING {
			return fmt.Errorf("no running pipeline")
		}
		return nil
	}, backoff.NewTestingBackOff()))
	require.NoError(t, c.DeleteRepo(pipeline, false))
	require.NoError(t, c.DeletePipeline(pipeline, true))
	time.Sleep(5 * time.Second)
	// Wait for the pipeline to disappear
	require.NoError(t, backoff.Retry(func() error {
		_, err := c.InspectPipeline(pipeline)
		if err == nil {
			return fmt.Errorf("expected pipeline to be missing, but it's still present")
		}
		return nil
	}, backoff.NewTestingBackOff()))

	// The job should be gone
	jobs, err := c.ListJob(pipeline, nil, nil)
	require.NoError(t, err)
	require.Equal(t, len(jobs), 0)

	createPipeline()
	// Wait for the pipeline to start running
	time.Sleep(10 * time.Second)
	require.NoError(t, backoff.Retry(func() error {
		pipelineInfo, err := c.InspectPipeline(pipeline)
		if err != nil {
			return err
		}
		if pipelineInfo.State != pps.PipelineState_PIPELINE_RUNNING {
			return fmt.Errorf("no running pipeline")
		}
		return nil
	}, backoff.NewTestingBackOff()))
	require.NoError(t, c.DeleteRepo(pipeline, false))
	require.NoError(t, c.DeletePipeline(pipeline, false))
	// Wait for the pipeline to disappear
	time.Sleep(5 * time.Second)
	require.NoError(t, backoff.Retry(func() error {
		_, err := c.InspectPipeline(pipeline)
		if err == nil {
			return fmt.Errorf("expected pipeline to be missing, but it's still present")
		}
		return nil
	}, backoff.NewTestingBackOff()))

	// The job should still be there, and its state should be "KILLED"
	jobs, err = c.ListJob(pipeline, nil, nil)
	require.NoError(t, err)
	require.Equal(t, 1, len(jobs))
	require.Equal(t, pps.JobState_JOB_KILLED, jobs[0].State)
}

func TestPipelineState(t *testing.T) {
	if testing.Short() {
		t.Skip("Skipping integration tests in short mode")
	}

	c := getPachClient(t)
	defer require.NoError(t, c.DeleteAll())
	repo := uniqueString("data")
	require.NoError(t, c.CreateRepo(repo))
	pipeline := uniqueString("pipeline")
	require.NoError(t, c.CreatePipeline(
		pipeline,
		"",
		[]string{"cp", path.Join("/pfs", repo, "file"), "/pfs/out/file"},
		nil,
		&pps.ParallelismSpec{
			Constant: 1,
		},
		client.NewAtomInput(repo, "/*"),
		"",
		false,
	))

	// Wait for pipeline to get picked up
	time.Sleep(15 * time.Second)
	require.NoError(t, backoff.Retry(func() error {
		pipelineInfo, err := c.InspectPipeline(pipeline)
		if err != nil {
			return err
		}
		if pipelineInfo.State != pps.PipelineState_PIPELINE_RUNNING {
			return fmt.Errorf("no running pipeline")
		}
		return nil
	}, backoff.NewTestingBackOff()))

	// Stop pipeline and wait for the pipeline to pause
	require.NoError(t, c.StopPipeline(pipeline))
	time.Sleep(5 * time.Second)
	require.NoError(t, backoff.Retry(func() error {
		pipelineInfo, err := c.InspectPipeline(pipeline)
		if err != nil {
			return err
		}
		if pipelineInfo.State != pps.PipelineState_PIPELINE_PAUSED {
			return fmt.Errorf("pipeline never paused, even though StopPipeline() was called")
		}
		return nil
	}, backoff.NewTestingBackOff()))

	// Restart pipeline and wait for the pipeline to resume
	require.NoError(t, c.StartPipeline(pipeline))
	time.Sleep(15 * time.Second)
	require.NoError(t, backoff.Retry(func() error {
		pipelineInfo, err := c.InspectPipeline(pipeline)
		if err != nil {
			return err
		}
		if pipelineInfo.State != pps.PipelineState_PIPELINE_RUNNING {
			return fmt.Errorf("pipeline never started, even though StartPipeline() was called")
		}
		return nil
	}, backoff.NewTestingBackOff()))
}

func TestPipelineJobCounts(t *testing.T) {
	if testing.Short() {
		t.Skip("Skipping integration tests in short mode")
	}

	c := getPachClient(t)
	defer require.NoError(t, c.DeleteAll())
	repo := uniqueString("data")
	require.NoError(t, c.CreateRepo(repo))
	pipeline := uniqueString("pipeline")
	require.NoError(t, c.CreatePipeline(
		pipeline,
		"",
		[]string{"cp", path.Join("/pfs", repo, "file"), "/pfs/out/file"},
		nil,
		&pps.ParallelismSpec{
			Constant: 1,
		},
		client.NewAtomInput(repo, "/*"),
		"",
		false,
	))

	// Trigger a job by creating a commit
	commit, err := c.StartCommit(repo, "master")
	require.NoError(t, err)
	_, err = c.PutFile(repo, commit.ID, "file", strings.NewReader("foo"))
	require.NoError(t, err)
	require.NoError(t, c.FinishCommit(repo, commit.ID))
	commitIter, err := c.FlushCommit([]*pfs.Commit{commit}, nil)
	require.NoError(t, err)
	collectCommitInfos(t, commitIter)
	jobInfos, err := c.ListJob(pipeline, nil, nil)
	require.NoError(t, err)
	require.Equal(t, 1, len(jobInfos))
	inspectJobRequest := &pps.InspectJobRequest{
		Job:        jobInfos[0].Job,
		BlockState: true,
	}
	ctx, cancel := context.WithTimeout(context.Background(), time.Second*30)
	defer cancel() //cleanup resources
	_, err = c.PpsAPIClient.InspectJob(ctx, inspectJobRequest)
	require.NoError(t, err)

	// check that the job has been accounted for
	pipelineInfo, err := c.InspectPipeline(pipeline)
	require.NoError(t, err)
	require.Equal(t, int32(1), pipelineInfo.JobCounts[int32(pps.JobState_JOB_SUCCESS)])
}

//func TestJobState(t *testing.T) {
//if testing.Short() {
//t.Skip("Skipping integration tests in short mode")
//}

//
//c := getPachClient(t)

//// This job uses a nonexistent image; it's supposed to stay in the
//// "creating" state
//job, err := c.CreateJob(
//"nonexistent",
//[]string{"bash"},
//nil,
//&pps.ParallelismSpec{},
//nil,
//"",
//0,
//0,
//)
//require.NoError(t, err)
//time.Sleep(10 * time.Second)
//jobInfo, err := c.InspectJob(job.ID, false)
//require.NoError(t, err)
//require.Equal(t, pps.JobState_JOB_CREATING, jobInfo.State)

//// This job sleeps for 20 secs
//job, err = c.CreateJob(
//"",
//[]string{"bash"},
//[]string{"sleep 20"},
//&pps.ParallelismSpec{},
//nil,
//"",
//0,
//0,
//)
//require.NoError(t, err)
//time.Sleep(10 * time.Second)
//jobInfo, err = c.InspectJob(job.ID, false)
//require.NoError(t, err)
//require.Equal(t, pps.JobState_JOB_RUNNING, jobInfo.State)

//// Wait for the job to complete
//jobInfo, err = c.InspectJob(job.ID, true)
//require.NoError(t, err)
//require.Equal(t, pps.JobState_JOB_SUCCESS, jobInfo.State)
//}

//func TestClusterFunctioningAfterMembershipChange(t *testing.T) {
//t.Skip("this test is flaky")
//if testing.Short() {
//t.Skip("Skipping integration tests in short mode")
//}

//scalePachd(t, true)
//testJob(t, 4)
//scalePachd(t, false)
//testJob(t, 4)
//}

// TODO(msteffen): This test breaks the suite when run against cloud providers,
// because killing the pachd pod breaks the connection with pachctl port-forward
func TestDeleteAfterMembershipChange(t *testing.T) {
	t.Skip("This is causing intermittent CI failures")

	test := func(up bool) {
		repo := uniqueString("TestDeleteAfterMembershipChange")
		c := getPachClient(t)
		defer require.NoError(t, c.DeleteAll())
		require.NoError(t, c.CreateRepo(repo))
		_, err := c.StartCommit(repo, "master")
		require.NoError(t, err)
		require.NoError(t, c.FinishCommit(repo, "master"))
		scalePachdRandom(t, up)
		c = getUsablePachClient(t)
		require.NoError(t, c.DeleteRepo(repo, false))
	}
	test(true)
	test(false)
}

// TODO(msteffen): This test breaks the suite when run against cloud providers,
// because killing the pachd pod breaks the connection with pachctl port-forward
func TestPachdRestartResumesRunningJobs(t *testing.T) {
	t.Skip("This is causing intermittent CI failures")
	// this test cannot be run in parallel because it restarts everything which breaks other tests.
	c := getPachClient(t)
	defer require.NoError(t, c.DeleteAll())
	// create repos
	dataRepo := uniqueString("TestPachdRestartPickUpRunningJobs")
	require.NoError(t, c.CreateRepo(dataRepo))
	// create pipeline
	pipelineName := uniqueString("pipeline")
	require.NoError(t, c.CreatePipeline(
		pipelineName,
		"",
		[]string{"bash"},
		[]string{
			"sleep 10",
		},
		&pps.ParallelismSpec{
			Constant: 1,
		},
		client.NewAtomInput(dataRepo, "/"),
		"",
		false,
	))
	commit, err := c.StartCommit(dataRepo, "master")
	require.NoError(t, err)
	_, err = c.PutFile(dataRepo, commit.ID, "file", strings.NewReader("foo\n"))
	require.NoError(t, err)
	require.NoError(t, c.FinishCommit(dataRepo, commit.ID))

	time.Sleep(5 * time.Second)

	jobInfos, err := c.ListJob(pipelineName, nil, nil)
	require.NoError(t, err)
	require.Equal(t, 1, len(jobInfos))
	require.Equal(t, pps.JobState_JOB_RUNNING, jobInfos[0].State)

	restartOne(t)
	// need a new client because the old one will have a defunct connection
	c = getUsablePachClient(t)

	jobInfo, err := c.InspectJob(jobInfos[0].Job.ID, true)
	require.NoError(t, err)
	require.Equal(t, pps.JobState_JOB_SUCCESS, jobInfo.State)
}

//func TestScrubbedErrors(t *testing.T) {
//if testing.Short() {
//t.Skip("Skipping integration tests in short mode")
//}

//
//c := getPachClient(t)

//_, err := c.InspectPipeline("blah")
//require.Equal(t, "PipelineInfos blah not found", err.Error())

//err = c.CreatePipeline(
//"lskdjf$#%^ERTYC",
//"",
//[]string{},
//nil,
//&pps.ParallelismSpec{
//Constant: 1,
//},
//[]*pps.PipelineInput{{Repo: &pfs.Repo{Name: "test"}}},
//false,
//)
//require.Equal(t, "repo test not found", err.Error())

//_, err = c.CreateJob(
//"askjdfhgsdflkjh",
//[]string{},
//[]string{},
//&pps.ParallelismSpec{},
//[]*pps.JobInput{client.NewJobInput("bogusRepo", "bogusCommit", client.DefaultMethod)},
//"",
//0,
//0,
//)
//require.Matches(t, "could not create repo job_.*, not all provenance repos exist", err.Error())

//_, err = c.InspectJob("blah", true)
//require.Equal(t, "JobInfos blah not found", err.Error())

//home := os.Getenv("HOME")
//f, err := os.Create(filepath.Join(home, "/tmpfile"))
//defer func() {
//os.Remove(filepath.Join(home, "/tmpfile"))
//}()
//require.NoError(t, err)
//err = c.GetLogs("bogusJobId", f)
//require.Equal(t, "job bogusJobId not found", err.Error())
//}

//func TestLeakingRepo(t *testing.T) {
//// If CreateJob fails, it should also destroy the output repo it creates
//// If it doesn't, it can cause flush commit to fail, as a bogus repo will
//// be listed in the output repo's provenance

//// This test can't be run in parallel, since it requires using the repo counts as controls
//if testing.Short() {
//t.Skip("Skipping integration tests in short mode")
//}

//c := getPachClient(t)

//repoInfos, err := c.ListRepo(nil)
//require.NoError(t, err)
//initialCount := len(repoInfos)

//_, err = c.CreateJob(
//"bogusImage",
//[]string{},
//[]string{},
//&pps.ParallelismSpec{},
//[]*pps.JobInput{client.NewJobInput("bogusRepo", "bogusCommit", client.DefaultMethod)},
//"",
//0,
//0,
//)
//require.Matches(t, "could not create repo job_.*, not all provenance repos exist", err.Error())

//repoInfos, err = c.ListRepo(nil)
//require.NoError(t, err)
//require.Equal(t, initialCount, len(repoInfos))
//}

// TestUpdatePipelineThatHasNoOutput tracks #1637
func TestUpdatePipelineThatHasNoOutput(t *testing.T) {
	if testing.Short() {
		t.Skip("Skipping integration tests in short mode")
	}

	c := getPachClient(t)
	defer require.NoError(t, c.DeleteAll())

	dataRepo := uniqueString("TestUpdatePipelineThatHasNoOutput")
	require.NoError(t, c.CreateRepo(dataRepo))

	commit, err := c.StartCommit(dataRepo, "master")
	require.NoError(t, err)
	_, err = c.PutFile(dataRepo, commit.ID, "file", strings.NewReader("foo\n"))
	require.NoError(t, err)
	require.NoError(t, c.FinishCommit(dataRepo, commit.ID))

	pipeline := uniqueString("pipeline")
	require.NoError(t, c.CreatePipeline(
		pipeline,
		"",
		[]string{"sh"},
		[]string{"exit 1"},
		nil,
		client.NewAtomInput(dataRepo, "/"),
		"",
		false,
	))

	// Wait for job to spawn
	var jobInfos []*pps.JobInfo
	time.Sleep(10 * time.Second)
	require.NoError(t, backoff.Retry(func() error {
		var err error
		jobInfos, err = c.ListJob(pipeline, nil, nil)
		if err != nil {
			return err
		}
		if len(jobInfos) < 1 {
			return fmt.Errorf("job not spawned")
		}
		return nil
	}, backoff.NewTestingBackOff()))

	jobInfo, err := c.InspectJob(jobInfos[0].Job.ID, true)
	require.NoError(t, err)
	require.Equal(t, pps.JobState_JOB_FAILURE, jobInfo.State)

	// Now we update the pipeline
	require.NoError(t, c.CreatePipeline(
		pipeline,
		"",
		[]string{"sh"},
		[]string{"exit 1"},
		nil,
		client.NewAtomInput(dataRepo, "/"),
		"",
		true,
	))
}

func TestAcceptReturnCode(t *testing.T) {
	if testing.Short() {
		t.Skip("Skipping integration tests in short mode")
	}

	c := getPachClient(t)
	defer require.NoError(t, c.DeleteAll())

	dataRepo := uniqueString("TestAcceptReturnCode")
	require.NoError(t, c.CreateRepo(dataRepo))

	commit, err := c.StartCommit(dataRepo, "master")
	require.NoError(t, err)
	_, err = c.PutFile(dataRepo, commit.ID, "file", strings.NewReader("foo\n"))
	require.NoError(t, err)
	require.NoError(t, c.FinishCommit(dataRepo, commit.ID))

	pipelineName := uniqueString("TestAcceptReturnCode")
	_, err = c.PpsAPIClient.CreatePipeline(
		context.Background(),
		&pps.CreatePipelineRequest{
			Pipeline: &pps.Pipeline{pipelineName},
			Transform: &pps.Transform{
				Cmd:              []string{"sh"},
				Stdin:            []string{"exit 1"},
				AcceptReturnCode: []int64{1},
			},
			Input: client.NewAtomInput(dataRepo, "/*"),
		},
	)
	require.NoError(t, err)

	commitIter, err := c.FlushCommit([]*pfs.Commit{commit}, nil)
	require.NoError(t, err)
	commitInfos := collectCommitInfos(t, commitIter)
	require.Equal(t, 1, len(commitInfos))

	jobInfos, err := c.ListJob(pipelineName, nil, nil)
	require.NoError(t, err)
	require.Equal(t, 1, len(jobInfos))

	jobInfo, err := c.InspectJob(jobInfos[0].Job.ID, true)
	require.NoError(t, err)
	require.Equal(t, pps.JobState_JOB_SUCCESS, jobInfo.State)
}

// TODO(msteffen): This test breaks the suite when run against cloud providers,
// because killing the pachd pod breaks the connection with pachctl port-forward
func TestRestartAll(t *testing.T) {
	t.Skip("This is causing intermittent CI failures")
	// this test cannot be run in parallel because it restarts everything which breaks other tests.
	c := getPachClient(t)
	defer require.NoError(t, c.DeleteAll())
	// create repos
	dataRepo := uniqueString("TestRestartAll_data")
	require.NoError(t, c.CreateRepo(dataRepo))
	// create pipeline
	pipelineName := uniqueString("pipeline")
	require.NoError(t, c.CreatePipeline(
		pipelineName,
		"",
		[]string{"cp", path.Join("/pfs", dataRepo, "file"), "/pfs/out/file"},
		nil,
		&pps.ParallelismSpec{
			Constant: 1,
		},
		client.NewAtomInput(dataRepo, "/*"),
		"",
		false,
	))
	// Do first commit to repo
	commit, err := c.StartCommit(dataRepo, "master")
	require.NoError(t, err)
	_, err = c.PutFile(dataRepo, commit.ID, "file", strings.NewReader("foo\n"))
	require.NoError(t, err)
	require.NoError(t, c.FinishCommit(dataRepo, commit.ID))
	commitIter, err := c.FlushCommit([]*pfs.Commit{commit}, nil)
	require.NoError(t, err)
	collectCommitInfos(t, commitIter)

	restartAll(t)

	// need a new client because the old one will have a defunct connection
	c = getUsablePachClient(t)

	// Wait a little for pipelines to restart
	time.Sleep(10 * time.Second)
	pipelineInfo, err := c.InspectPipeline(pipelineName)
	require.NoError(t, err)
	require.Equal(t, pps.PipelineState_PIPELINE_RUNNING, pipelineInfo.State)
	_, err = c.InspectRepo(dataRepo)
	require.NoError(t, err)
	_, err = c.InspectCommit(dataRepo, commit.ID)
	require.NoError(t, err)
}

// TODO(msteffen): This test breaks the suite when run against cloud providers,
// because killing the pachd pod breaks the connection with pachctl port-forward
func TestRestartOne(t *testing.T) {
	t.Skip("This is causing intermittent CI failures")
	// this test cannot be run in parallel because it restarts everything which breaks other tests.
	c := getPachClient(t)
	defer require.NoError(t, c.DeleteAll())
	// create repos
	dataRepo := uniqueString("TestRestartOne_data")
	require.NoError(t, c.CreateRepo(dataRepo))
	// create pipeline
	pipelineName := uniqueString("pipeline")
	require.NoError(t, c.CreatePipeline(
		pipelineName,
		"",
		[]string{"cp", path.Join("/pfs", dataRepo, "file"), "/pfs/out/file"},
		nil,
		&pps.ParallelismSpec{
			Constant: 1,
		},
		client.NewAtomInput(dataRepo, "/"),
		"",
		false,
	))
	// Do first commit to repo
	commit, err := c.StartCommit(dataRepo, "master")
	require.NoError(t, err)
	_, err = c.PutFile(dataRepo, commit.ID, "file", strings.NewReader("foo\n"))
	require.NoError(t, err)
	require.NoError(t, c.FinishCommit(dataRepo, commit.ID))
	commitIter, err := c.FlushCommit([]*pfs.Commit{commit}, nil)
	require.NoError(t, err)
	collectCommitInfos(t, commitIter)

	restartOne(t)

	// need a new client because the old one will have a defunct connection
	c = getUsablePachClient(t)

	_, err = c.InspectPipeline(pipelineName)
	require.NoError(t, err)
	_, err = c.InspectRepo(dataRepo)
	require.NoError(t, err)
	_, err = c.InspectCommit(dataRepo, commit.ID)
	require.NoError(t, err)
}

func TestPrettyPrinting(t *testing.T) {
	if testing.Short() {
		t.Skip("Skipping integration tests in short mode")
	}

	c := getPachClient(t)
	defer require.NoError(t, c.DeleteAll())
	// create repos
	dataRepo := uniqueString("TestPrettyPrinting_data")
	require.NoError(t, c.CreateRepo(dataRepo))
	// create pipeline
	pipelineName := uniqueString("pipeline")
	_, err := c.PpsAPIClient.CreatePipeline(
		context.Background(),
		&pps.CreatePipelineRequest{
			Pipeline: &pps.Pipeline{pipelineName},
			Transform: &pps.Transform{
				Cmd: []string{"cp", path.Join("/pfs", dataRepo, "file"), "/pfs/out/file"},
			},
			ParallelismSpec: &pps.ParallelismSpec{
				Constant: 1,
			},
			ResourceRequests: &pps.ResourceSpec{
				Memory: "100M",
				Cpu:    0.5,
			},
			Input: client.NewAtomInput(dataRepo, "/*"),
		})
	require.NoError(t, err)
	// Do a commit to repo
	commit, err := c.StartCommit(dataRepo, "master")
	require.NoError(t, err)
	_, err = c.PutFile(dataRepo, commit.ID, "file", strings.NewReader("foo\n"))
	require.NoError(t, err)
	require.NoError(t, c.FinishCommit(dataRepo, commit.ID))
	commitIter, err := c.FlushCommit([]*pfs.Commit{commit}, nil)
	require.NoError(t, err)
	commitInfos := collectCommitInfos(t, commitIter)
	require.Equal(t, 1, len(commitInfos))
	repoInfo, err := c.InspectRepo(dataRepo)
	require.NoError(t, err)
	require.NoError(t, pfspretty.PrintDetailedRepoInfo(repoInfo))
	for _, commitInfo := range commitInfos {
		require.NoError(t, pfspretty.PrintDetailedCommitInfo(commitInfo))
	}
	fileInfo, err := c.InspectFile(dataRepo, commit.ID, "file")
	require.NoError(t, err)
	require.NoError(t, pfspretty.PrintDetailedFileInfo(fileInfo))
	pipelineInfo, err := c.InspectPipeline(pipelineName)
	require.NoError(t, err)
	require.NoError(t, ppspretty.PrintDetailedPipelineInfo(pipelineInfo))
	jobInfos, err := c.ListJob("", nil, nil)
	require.NoError(t, err)
	require.True(t, len(jobInfos) > 0)
	require.NoError(t, ppspretty.PrintDetailedJobInfo(jobInfos[0]))
}

func TestDeleteAll(t *testing.T) {
	if testing.Short() {
		t.Skip("Skipping integration tests in short mode")
	}
	// this test cannot be run in parallel because it deletes everything
	c := getPachClient(t)
	defer require.NoError(t, c.DeleteAll())
	// create repos
	dataRepo := uniqueString("TestDeleteAll_data")
	require.NoError(t, c.CreateRepo(dataRepo))
	// create pipeline
	pipelineName := uniqueString("pipeline")
	require.NoError(t, c.CreatePipeline(
		pipelineName,
		"",
		[]string{"cp", path.Join("/pfs", dataRepo, "file"), "/pfs/out/file"},
		nil,
		&pps.ParallelismSpec{
			Constant: 1,
		},
		client.NewAtomInput(dataRepo, "/"),
		"",
		false,
	))
	// Do commit to repo
	commit, err := c.StartCommit(dataRepo, "master")
	require.NoError(t, err)
	_, err = c.PutFile(dataRepo, commit.ID, "file", strings.NewReader("foo\n"))
	require.NoError(t, err)
	require.NoError(t, c.FinishCommit(dataRepo, commit.ID))
	commitIter, err := c.FlushCommit([]*pfs.Commit{commit}, nil)
	require.NoError(t, err)
	require.Equal(t, 1, len(collectCommitInfos(t, commitIter)))
	require.NoError(t, c.DeleteAll())
	repoInfos, err := c.ListRepo(nil)
	require.NoError(t, err)
	require.Equal(t, 0, len(repoInfos))
	pipelineInfos, err := c.ListPipeline()
	require.NoError(t, err)
	require.Equal(t, 0, len(pipelineInfos))
	jobInfos, err := c.ListJob("", nil, nil)
	require.NoError(t, err)
	require.Equal(t, 0, len(jobInfos))
}

func TestRecursiveCp(t *testing.T) {
	if testing.Short() {
		t.Skip("Skipping integration tests in short mode")
	}

	c := getPachClient(t)
	defer require.NoError(t, c.DeleteAll())
	// create repos
	dataRepo := uniqueString("TestRecursiveCp_data")
	require.NoError(t, c.CreateRepo(dataRepo))
	// create pipeline
	pipelineName := uniqueString("TestRecursiveCp")
	require.NoError(t, c.CreatePipeline(
		pipelineName,
		"",
		[]string{"sh"},
		[]string{
			fmt.Sprintf("cp -r /pfs/%s /pfs/out", dataRepo),
		},
		&pps.ParallelismSpec{
			Constant: 1,
		},
		client.NewAtomInput(dataRepo, "/*"),
		"",
		false,
	))
	// Do commit to repo
	commit, err := c.StartCommit(dataRepo, "master")
	require.NoError(t, err)
	for i := 0; i < 100; i++ {
		_, err = c.PutFile(
			dataRepo,
			commit.ID,
			fmt.Sprintf("file%d", i),
			strings.NewReader(strings.Repeat("foo\n", 10000)),
		)
		require.NoError(t, err)
	}
	require.NoError(t, c.FinishCommit(dataRepo, commit.ID))
	commitIter, err := c.FlushCommit([]*pfs.Commit{commit}, nil)
	require.NoError(t, err)
	require.Equal(t, 1, len(collectCommitInfos(t, commitIter)))
}

func TestPipelineUniqueness(t *testing.T) {
	if testing.Short() {
		t.Skip("Skipping integration tests in short mode")
	}

	c := getPachClient(t)
	defer require.NoError(t, c.DeleteAll())

	repo := uniqueString("data")
	require.NoError(t, c.CreateRepo(repo))
	pipelineName := uniqueString("pipeline")
	require.NoError(t, c.CreatePipeline(
		pipelineName,
		"",
		[]string{"bash"},
		[]string{""},
		&pps.ParallelismSpec{
			Constant: 1,
		},
		client.NewAtomInput(repo, "/"),
		"",
		false,
	))
	err := c.CreatePipeline(
		pipelineName,
		"",
		[]string{"bash"},
		[]string{""},
		&pps.ParallelismSpec{
			Constant: 1,
		},
		client.NewAtomInput(repo, "/"),
		"",
		false,
	)
	require.YesError(t, err)
	require.Matches(t, "pipeline .*? already exists", err.Error())
}

func TestUpdatePipeline(t *testing.T) {
	if testing.Short() {
		t.Skip("Skipping integration tests in short mode")
	}

	c := getPachClient(t)
	defer require.NoError(t, c.DeleteAll())
	// create repos
	dataRepo := uniqueString("TestUpdatePipeline_data")
	require.NoError(t, c.CreateRepo(dataRepo))
	pipelineName := uniqueString("TestUpdatePipeline_pipeline")
	require.NoError(t, c.CreatePipeline(
		pipelineName,
		"",
		[]string{"bash"},
		[]string{"echo foo >/pfs/out/file"},
		&pps.ParallelismSpec{
			Constant: 1,
		},
		client.NewAtomInput(dataRepo, "/*"),
		"",
		false,
	))

	_, err := c.StartCommit(dataRepo, "master")
	require.NoError(t, err)
	_, err = c.PutFile(dataRepo, "master", "file", strings.NewReader("1"))
	require.NoError(t, err)
	require.NoError(t, c.FinishCommit(dataRepo, "master"))

	iter, err := c.SubscribeCommit(pipelineName, "master", "")
	require.NoError(t, err)

	_, err = iter.Next()
	require.NoError(t, err)
	var buffer bytes.Buffer
	require.NoError(t, c.GetFile(pipelineName, "master", "file", 0, 0, &buffer))
	require.Equal(t, "foo\n", buffer.String())

	// Update the pipeline, this will not create a new pipeline as reprocess
	// isn't set to true.
	require.NoError(t, c.CreatePipeline(
		pipelineName,
		"",
		[]string{"bash"},
		[]string{"echo bar >/pfs/out/file"},
		&pps.ParallelismSpec{
			Constant: 1,
		},
		client.NewAtomInput(dataRepo, "/*"),
		"",
		true,
	))

	_, err = c.StartCommit(dataRepo, "master")
	require.NoError(t, err)
	_, err = c.PutFile(dataRepo, "master", "file", strings.NewReader("2"))
	require.NoError(t, err)
	require.NoError(t, c.FinishCommit(dataRepo, "master"))

	_, err = iter.Next()
	require.NoError(t, err)
	buffer.Reset()
	require.NoError(t, c.GetFile(pipelineName, "master", "file", 0, 0, &buffer))
	require.Equal(t, "bar\n", buffer.String())

	_, err = c.PpsAPIClient.CreatePipeline(
		context.Background(),
		&pps.CreatePipelineRequest{
			Pipeline: client.NewPipeline(pipelineName),
			Transform: &pps.Transform{
				Cmd:   []string{"bash"},
				Stdin: []string{"echo buzz >/pfs/out/file"},
			},
			ParallelismSpec: &pps.ParallelismSpec{
				Constant: 1,
			},
			Input:     client.NewAtomInput(dataRepo, "/*"),
			Update:    true,
			Reprocess: true,
		})
	require.NoError(t, err)

	_, err = iter.Next()
	require.NoError(t, err)
	buffer.Reset()
	require.NoError(t, c.GetFile(pipelineName, "master", "file", 0, 0, &buffer))
	require.Equal(t, "buzz\n", buffer.String())
}

func TestStopPipeline(t *testing.T) {
	if testing.Short() {
		t.Skip("Skipping integration tests in short mode")
	}

	c := getPachClient(t)
	defer require.NoError(t, c.DeleteAll())
	// create repos
	dataRepo := uniqueString("TestPipeline_data")
	require.NoError(t, c.CreateRepo(dataRepo))
	// create pipeline
	pipelineName := uniqueString("pipeline")
	require.NoError(t, c.CreatePipeline(
		pipelineName,
		"",
		[]string{"cp", path.Join("/pfs", dataRepo, "file"), "/pfs/out/file"},
		nil,
		&pps.ParallelismSpec{
			Constant: 1,
		},
		client.NewAtomInput(dataRepo, "/*"),
		"",
		false,
	))
	require.NoError(t, c.StopPipeline(pipelineName))
	// Do first commit to repo
	commit1, err := c.StartCommit(dataRepo, "master")
	require.NoError(t, err)
	_, err = c.PutFile(dataRepo, commit1.ID, "file", strings.NewReader("foo\n"))
	require.NoError(t, err)
	require.NoError(t, c.FinishCommit(dataRepo, commit1.ID))
	// wait for 10 seconds and check that no commit has been outputted
	time.Sleep(10 * time.Second)
	commits, err := c.ListCommit(pipelineName, "", "", 0)
	require.NoError(t, err)
	require.Equal(t, len(commits), 0)
	require.NoError(t, c.StartPipeline(pipelineName))
	commitIter, err := c.FlushCommit([]*pfs.Commit{commit1}, nil)
	require.NoError(t, err)
	commitInfos := collectCommitInfos(t, commitIter)
	require.Equal(t, 1, len(commitInfos))
	var buffer bytes.Buffer
	require.NoError(t, c.GetFile(pipelineName, commitInfos[0].Commit.ID, "file", 0, 0, &buffer))
	require.Equal(t, "foo\n", buffer.String())
}

func TestPipelineAutoScaledown(t *testing.T) {
	if testing.Short() {
		t.Skip("Skipping integration tests in short mode")
	}

	c := getPachClient(t)
	defer require.NoError(t, c.DeleteAll())
	// create repos
	dataRepo := uniqueString("TestPipelineAutoScaleDown")
	require.NoError(t, c.CreateRepo(dataRepo))
	// create pipeline
	pipelineName := uniqueString("pipeline-auto-scaledown")
	parallelism := 4
	scaleDownThreshold := time.Duration(10 * time.Second)
	_, err := c.PpsAPIClient.CreatePipeline(
		context.Background(),
		&pps.CreatePipelineRequest{
			Pipeline: client.NewPipeline(pipelineName),
			Transform: &pps.Transform{
				Cmd: []string{"sh"},
				Stdin: []string{
					"echo success",
				},
			},
			ParallelismSpec: &pps.ParallelismSpec{
				Constant: uint64(parallelism),
			},
			ResourceRequests: &pps.ResourceSpec{
				Memory: "100M",
			},
			Input:              client.NewAtomInput(dataRepo, "/"),
			ScaleDownThreshold: types.DurationProto(scaleDownThreshold),
		})
	require.NoError(t, err)

	pipelineInfo, err := c.InspectPipeline(pipelineName)
	require.NoError(t, err)

	// Wait for the pipeline to scale down
	b := backoff.NewTestingBackOff()
	b.MaxElapsedTime = scaleDownThreshold + 30*time.Second
	checkScaleDown := func() error {
		rc, err := pipelineRc(t, pipelineInfo)
		if err != nil {
			return err
		}
		if *rc.Spec.Replicas != 1 {
			return fmt.Errorf("rc.Spec.Replicas should be 1")
		}
		if !rc.Spec.Template.Spec.Containers[0].Resources.Requests.Memory().IsZero() {
			return fmt.Errorf("resource requests should be zero when the pipeline is in scale-down mode")
		}
		return nil
	}
	require.NoError(t, backoff.Retry(checkScaleDown, b))

	// Trigger a job
	commit, err := c.StartCommit(dataRepo, "master")
	require.NoError(t, err)
	_, err = c.PutFile(dataRepo, commit.ID, "file", strings.NewReader("foo\n"))
	require.NoError(t, err)
	require.NoError(t, c.FinishCommit(dataRepo, commit.ID))
	commitIter, err := c.FlushCommit([]*pfs.Commit{commit}, nil)
	require.NoError(t, err)
	commitInfos := collectCommitInfos(t, commitIter)
	require.Equal(t, 1, len(commitInfos))
	rc, err := pipelineRc(t, pipelineInfo)
	require.NoError(t, err)
	require.Equal(t, int32(parallelism), int32(*rc.Spec.Replicas))
	// Check that the resource requests have been reset
	require.Equal(t, "100M", rc.Spec.Template.Spec.Containers[0].Resources.Requests.Memory().String())

	// Once the job finishes, the pipeline will scale down again
	b.Reset()
	require.NoError(t, backoff.Retry(checkScaleDown, b))
}

func TestPipelineEnv(t *testing.T) {
	if testing.Short() {
		t.Skip("Skipping integration tests in short mode")
	}

	// make a secret to reference
	k := getKubeClient(t)
	secretName := uniqueString("test-secret")
	_, err := k.CoreV1().Secrets(v1.NamespaceDefault).Create(
		&v1.Secret{
			ObjectMeta: metav1.ObjectMeta{
				Name: secretName,
			},
			Data: map[string][]byte{
				"foo": []byte("foo\n"),
			},
		},
	)
	require.NoError(t, err)
	c := getPachClient(t)
	defer require.NoError(t, c.DeleteAll())
	// create repos
	dataRepo := uniqueString("TestPipelineEnv_data")
	require.NoError(t, c.CreateRepo(dataRepo))
	// create pipeline
	pipelineName := uniqueString("pipeline")
	_, err = c.PpsAPIClient.CreatePipeline(
		context.Background(),
		&pps.CreatePipelineRequest{
			Pipeline: client.NewPipeline(pipelineName),
			Transform: &pps.Transform{
				Cmd: []string{"sh"},
				Stdin: []string{
					"ls /var/secret",
					"cat /var/secret/foo > /pfs/out/foo",
					"echo $bar> /pfs/out/bar",
					"echo $foo> /pfs/out/foo_env",
				},
				Env: map[string]string{"bar": "bar"},
				Secrets: []*pps.Secret{
					{
						Name:      secretName,
						Key:       "foo",
						MountPath: "/var/secret",
						EnvVar:    "foo",
					},
				},
			},
			ParallelismSpec: &pps.ParallelismSpec{
				Constant: 1,
			},
			Input: client.NewAtomInput(dataRepo, "/*"),
		})
	require.NoError(t, err)
	// Do first commit to repo
	commit, err := c.StartCommit(dataRepo, "master")
	require.NoError(t, err)
	_, err = c.PutFile(dataRepo, commit.ID, "file", strings.NewReader("foo\n"))
	require.NoError(t, err)
	require.NoError(t, c.FinishCommit(dataRepo, commit.ID))
	commitIter, err := c.FlushCommit([]*pfs.Commit{commit}, nil)
	require.NoError(t, err)
	commitInfos := collectCommitInfos(t, commitIter)
	require.Equal(t, 1, len(commitInfos))
	var buffer bytes.Buffer
	require.NoError(t, c.GetFile(pipelineName, commitInfos[0].Commit.ID, "foo", 0, 0, &buffer))
	require.Equal(t, "foo\n", buffer.String())
	buffer.Reset()
	require.NoError(t, c.GetFile(pipelineName, commitInfos[0].Commit.ID, "foo_env", 0, 0, &buffer))
	require.Equal(t, "foo\n", buffer.String())
	buffer.Reset()
	require.NoError(t, c.GetFile(pipelineName, commitInfos[0].Commit.ID, "bar", 0, 0, &buffer))
	require.Equal(t, "bar\n", buffer.String())
}

func TestPipelineWithFullObjects(t *testing.T) {
	if testing.Short() {
		t.Skip("Skipping integration tests in short mode")
	}

	c := getPachClient(t)
	defer require.NoError(t, c.DeleteAll())
	// create repos
	dataRepo := uniqueString("TestPipeline_data")
	require.NoError(t, c.CreateRepo(dataRepo))
	// create pipeline
	pipelineName := uniqueString("pipeline")
	require.NoError(t, c.CreatePipeline(
		pipelineName,
		"",
		[]string{"cp", path.Join("/pfs", dataRepo, "file"), "/pfs/out/file"},
		nil,
		&pps.ParallelismSpec{
			Constant: 1,
		},
		client.NewAtomInput(dataRepo, "/*"),
		"",
		false,
	))
	// Do first commit to repo
	commit1, err := c.StartCommit(dataRepo, "master")
	require.NoError(t, err)
	_, err = c.PutFile(dataRepo, commit1.ID, "file", strings.NewReader("foo\n"))
	require.NoError(t, err)
	require.NoError(t, c.FinishCommit(dataRepo, commit1.ID))
	commitInfoIter, err := c.FlushCommit([]*pfs.Commit{client.NewCommit(dataRepo, commit1.ID)}, nil)
	require.NoError(t, err)
	commitInfos := collectCommitInfos(t, commitInfoIter)
	require.Equal(t, 1, len(commitInfos))
	var buffer bytes.Buffer
	require.NoError(t, c.GetFile(commitInfos[0].Commit.Repo.Name, commitInfos[0].Commit.ID, "file", 0, 0, &buffer))
	require.Equal(t, "foo\n", buffer.String())
	// Do second commit to repo
	commit2, err := c.StartCommit(dataRepo, "master")
	require.NoError(t, err)
	_, err = c.PutFile(dataRepo, commit2.ID, "file", strings.NewReader("bar\n"))
	require.NoError(t, err)
	require.NoError(t, c.FinishCommit(dataRepo, commit2.ID))
	commitInfoIter, err = c.FlushCommit([]*pfs.Commit{client.NewCommit(dataRepo, "master")}, nil)
	require.NoError(t, err)
	commitInfos = collectCommitInfos(t, commitInfoIter)
	require.Equal(t, 1, len(commitInfos))
	buffer = bytes.Buffer{}
	require.NoError(t, c.GetFile(commitInfos[0].Commit.Repo.Name, commitInfos[0].Commit.ID, "file", 0, 0, &buffer))
	require.Equal(t, "foo\nbar\n", buffer.String())
}

func TestPipelineWithExistingInputCommits(t *testing.T) {
	if testing.Short() {
		t.Skip("Skipping integration tests in short mode")
	}

	c := getPachClient(t)
	defer require.NoError(t, c.DeleteAll())
	// create repos
	dataRepo := uniqueString("TestPipeline_data")
	require.NoError(t, c.CreateRepo(dataRepo))
	// Do first commit to repo
	commit1, err := c.StartCommit(dataRepo, "master")
	require.NoError(t, err)
	_, err = c.PutFile(dataRepo, commit1.ID, "file", strings.NewReader("foo\n"))
	require.NoError(t, err)
	require.NoError(t, c.FinishCommit(dataRepo, commit1.ID))
	// Do second commit to repo
	commit2, err := c.StartCommit(dataRepo, "master")
	require.NoError(t, err)
	_, err = c.PutFile(dataRepo, commit2.ID, "file", strings.NewReader("bar\n"))
	require.NoError(t, err)
	require.NoError(t, c.FinishCommit(dataRepo, commit2.ID))
	// create pipeline
	pipelineName := uniqueString("pipeline")
	require.NoError(t, c.CreatePipeline(
		pipelineName,
		"",
		[]string{"cp", path.Join("/pfs", dataRepo, "file"), "/pfs/out/file"},
		nil,
		&pps.ParallelismSpec{
			Constant: 1,
		},
		client.NewAtomInput(dataRepo, "/*"),
		"",
		false,
	))

	commitInfoIter, err := c.FlushCommit([]*pfs.Commit{client.NewCommit(dataRepo, "master")}, nil)
	require.NoError(t, err)
	commitInfos := collectCommitInfos(t, commitInfoIter)
	require.Equal(t, 1, len(commitInfos))
	buffer := bytes.Buffer{}
	require.NoError(t, c.GetFile(commitInfos[0].Commit.Repo.Name, commitInfos[0].Commit.ID, "file", 0, 0, &buffer))
	require.Equal(t, "foo\nbar\n", buffer.String())

	// Make sure that we got two output commits
	commitInfos, err = c.ListCommit(pipelineName, "master", "", 0)
	require.NoError(t, err)
	require.Equal(t, 2, len(commitInfos))
}

func TestPipelineThatSymlinks(t *testing.T) {
	if testing.Short() {
		t.Skip("Skipping integration tests in short mode")
	}

	c := getPachClient(t)
	defer require.NoError(t, c.DeleteAll())

	// create repos
	dataRepo := uniqueString("TestPipeline_data")
	require.NoError(t, c.CreateRepo(dataRepo))

	// create pipeline
	pipelineName := uniqueString("pipeline")
	require.NoError(t, c.CreatePipeline(
		pipelineName,
		"",
		[]string{"bash"},
		[]string{
			// Symlinks to input files
			fmt.Sprintf("ln -s /pfs/%s/foo /pfs/out/foo", dataRepo),
			fmt.Sprintf("ln -s /pfs/%s/dir1/bar /pfs/out/bar", dataRepo),
			"mkdir /pfs/out/dir",
			fmt.Sprintf("ln -s /pfs/%s/dir2 /pfs/out/dir/dir2", dataRepo),
			// Symlinks to external files
			"echo buzz > /tmp/buzz",
			"ln -s /tmp/buzz /pfs/out/buzz",
		},
		&pps.ParallelismSpec{
			Constant: 1,
		},
		client.NewAtomInput(dataRepo, "/"),
		"",
		false,
	))

	// Do first commit to repo
	commit, err := c.StartCommit(dataRepo, "master")
	require.NoError(t, err)
	_, err = c.PutFile(dataRepo, commit.ID, "foo", strings.NewReader("foo"))
	require.NoError(t, err)
	_, err = c.PutFile(dataRepo, commit.ID, "dir1/bar", strings.NewReader("bar"))
	require.NoError(t, err)
	_, err = c.PutFile(dataRepo, commit.ID, "dir2/foo", strings.NewReader("foo"))
	require.NoError(t, err)
	require.NoError(t, c.FinishCommit(dataRepo, commit.ID))

	commitInfoIter, err := c.FlushCommit([]*pfs.Commit{client.NewCommit(dataRepo, "master")}, nil)
	require.NoError(t, err)
	commitInfos := collectCommitInfos(t, commitInfoIter)
	require.Equal(t, 1, len(commitInfos))

	// Check that the output files are identical to the input files.
	buffer := bytes.Buffer{}
	require.NoError(t, c.GetFile(commitInfos[0].Commit.Repo.Name, commitInfos[0].Commit.ID, "foo", 0, 0, &buffer))
	require.Equal(t, "foo", buffer.String())
	buffer.Reset()
	require.NoError(t, c.GetFile(commitInfos[0].Commit.Repo.Name, commitInfos[0].Commit.ID, "bar", 0, 0, &buffer))
	require.Equal(t, "bar", buffer.String())
	buffer.Reset()
	require.NoError(t, c.GetFile(commitInfos[0].Commit.Repo.Name, commitInfos[0].Commit.ID, "dir/dir2/foo", 0, 0, &buffer))
	require.Equal(t, "foo", buffer.String())
	buffer.Reset()
	require.NoError(t, c.GetFile(commitInfos[0].Commit.Repo.Name, commitInfos[0].Commit.ID, "buzz", 0, 0, &buffer))
	require.Equal(t, "buzz\n", buffer.String())

	// Make sure that we skipped the upload by checking that the input file
	// and the output file have the same object refs.
	inputFooFileInfo, err := c.InspectFile(dataRepo, commit.ID, "foo")
	require.NoError(t, err)
	outputFooFileInfo, err := c.InspectFile(pipelineName, commitInfos[0].Commit.ID, "foo")
	require.NoError(t, err)
	require.Equal(t, inputFooFileInfo.Objects, outputFooFileInfo.Objects)
	inputFooFileInfo, err = c.InspectFile(dataRepo, commit.ID, "dir1/bar")
	require.NoError(t, err)
	outputFooFileInfo, err = c.InspectFile(pipelineName, commitInfos[0].Commit.ID, "bar")
	require.NoError(t, err)
	require.Equal(t, inputFooFileInfo.Objects, outputFooFileInfo.Objects)
	inputFooFileInfo, err = c.InspectFile(dataRepo, commit.ID, "dir2/foo")
	require.NoError(t, err)
	outputFooFileInfo, err = c.InspectFile(pipelineName, commitInfos[0].Commit.ID, "dir/dir2/foo")
	require.NoError(t, err)
	require.Equal(t, inputFooFileInfo.Objects, outputFooFileInfo.Objects)
}

// TestChainedPipelines tracks https://github.com/pachyderm/pachyderm/issues/797
func TestChainedPipelines(t *testing.T) {
	if testing.Short() {
		t.Skip("Skipping integration tests in short mode")
	}

	c := getPachClient(t)
	defer require.NoError(t, c.DeleteAll())
	aRepo := uniqueString("A")
	require.NoError(t, c.CreateRepo(aRepo))

	dRepo := uniqueString("D")
	require.NoError(t, c.CreateRepo(dRepo))

	aCommit, err := c.StartCommit(aRepo, "master")
	require.NoError(t, err)
	_, err = c.PutFile(aRepo, "master", "file", strings.NewReader("foo\n"))
	require.NoError(t, err)
	require.NoError(t, c.FinishCommit(aRepo, "master"))

	dCommit, err := c.StartCommit(dRepo, "master")
	require.NoError(t, err)
	_, err = c.PutFile(dRepo, "master", "file", strings.NewReader("bar\n"))
	require.NoError(t, err)
	require.NoError(t, c.FinishCommit(dRepo, "master"))

	bPipeline := uniqueString("B")
	require.NoError(t, c.CreatePipeline(
		bPipeline,
		"",
		[]string{"cp", path.Join("/pfs", aRepo, "file"), "/pfs/out/file"},
		nil,
		&pps.ParallelismSpec{
			Constant: 1,
		},
		client.NewAtomInput(aRepo, "/"),
		"",
		false,
	))

	cPipeline := uniqueString("C")
	require.NoError(t, c.CreatePipeline(
		cPipeline,
		"",
		[]string{"sh"},
		[]string{fmt.Sprintf("cp /pfs/%s/file /pfs/out/bFile", bPipeline),
			fmt.Sprintf("cp /pfs/%s/file /pfs/out/dFile", dRepo)},
		&pps.ParallelismSpec{
			Constant: 1,
		},
		client.NewCrossInput(
			client.NewAtomInput(bPipeline, "/"),
			client.NewAtomInput(dRepo, "/"),
		),
		"",
		false,
	))
	resultIter, err := c.FlushCommit([]*pfs.Commit{aCommit, dCommit}, nil)
	require.NoError(t, err)
	results := collectCommitInfos(t, resultIter)
	require.Equal(t, 1, len(results))
}

// DAG:
//
// A
// |
// B  E
// | /
// C
// |
// D
func TestChainedPipelinesNoDelay(t *testing.T) {
	if testing.Short() {
		t.Skip("Skipping integration tests in short mode")
	}

	c := getPachClient(t)
	defer require.NoError(t, c.DeleteAll())
	aRepo := uniqueString("A")
	require.NoError(t, c.CreateRepo(aRepo))

	eRepo := uniqueString("E")
	require.NoError(t, c.CreateRepo(eRepo))

	aCommit, err := c.StartCommit(aRepo, "master")
	require.NoError(t, err)
	_, err = c.PutFile(aRepo, "master", "file", strings.NewReader("foo\n"))
	require.NoError(t, err)
	require.NoError(t, c.FinishCommit(aRepo, "master"))

	eCommit, err := c.StartCommit(eRepo, "master")
	require.NoError(t, err)
	_, err = c.PutFile(eRepo, "master", "file", strings.NewReader("bar\n"))
	require.NoError(t, err)
	require.NoError(t, c.FinishCommit(eRepo, "master"))

	bPipeline := uniqueString("B")
	require.NoError(t, c.CreatePipeline(
		bPipeline,
		"",
		[]string{"cp", path.Join("/pfs", aRepo, "file"), "/pfs/out/file"},
		nil,
		&pps.ParallelismSpec{
			Constant: 1,
		},
		client.NewAtomInput(aRepo, "/"),
		"",
		false,
	))

	cPipeline := uniqueString("C")
	require.NoError(t, c.CreatePipeline(
		cPipeline,
		"",
		[]string{"sh"},
		[]string{fmt.Sprintf("cp /pfs/%s/file /pfs/out/bFile", bPipeline),
			fmt.Sprintf("cp /pfs/%s/file /pfs/out/eFile", eRepo)},
		&pps.ParallelismSpec{
			Constant: 1,
		},
		client.NewCrossInput(
			client.NewAtomInput(bPipeline, "/"),
			client.NewAtomInput(eRepo, "/"),
		),
		"",
		false,
	))

	dPipeline := uniqueString("D")
	require.NoError(t, c.CreatePipeline(
		dPipeline,
		"",
		[]string{"sh"},
		[]string{fmt.Sprintf("cp /pfs/%s/bFile /pfs/out/bFile", cPipeline),
			fmt.Sprintf("cp /pfs/%s/eFile /pfs/out/eFile", cPipeline)},
		&pps.ParallelismSpec{
			Constant: 1,
		},
		client.NewAtomInput(cPipeline, "/"),
		"",
		false,
	))

	resultsIter, err := c.FlushCommit([]*pfs.Commit{aCommit, eCommit}, nil)
	require.NoError(t, err)
	results := collectCommitInfos(t, resultsIter)
	require.Equal(t, 2, len(results))

	eCommit2, err := c.StartCommit(eRepo, "master")
	require.NoError(t, err)
	_, err = c.PutFile(eRepo, "master", "file", strings.NewReader("bar\n"))
	require.NoError(t, err)
	require.NoError(t, c.FinishCommit(eRepo, "master"))

	resultsIter, err = c.FlushCommit([]*pfs.Commit{eCommit2}, nil)
	require.NoError(t, err)
	results = collectCommitInfos(t, resultsIter)
	require.Equal(t, 2, len(results))

	// Get number of jobs triggered in pipeline D
	jobInfos, err := c.ListJob(dPipeline, nil, nil)
	require.NoError(t, err)
	require.Equal(t, 2, len(jobInfos))
}

func collectCommitInfos(t testing.TB, commitInfoIter client.CommitInfoIterator) []*pfs.CommitInfo {
	var commitInfos []*pfs.CommitInfo
	for {
		commitInfo, err := commitInfoIter.Next()
		if err == io.EOF {
			return commitInfos
		}
		require.NoError(t, err)
		commitInfos = append(commitInfos, commitInfo)
	}
}

func TestParallelismSpec(t *testing.T) {
	if testing.Short() {
		t.Skip("Skipping integration tests in short mode")
	}
	kubeclient := getKubeClient(t)
	nodes, err := kubeclient.CoreV1().Nodes().List(metav1.ListOptions{})
	numNodes := len(nodes.Items)

	// Test Constant strategy
	parellelism, err := ppsserver.GetExpectedNumWorkers(getKubeClient(t), &pps.ParallelismSpec{
		Constant: 7,
	})
	require.NoError(t, err)
	require.Equal(t, 7, parellelism)

	// Coefficient == 1 (basic test)
	// TODO(msteffen): This test can fail when run against cloud providers, if the
	// remote cluster has more than one node (in which case "Coefficient: 1" will
	// cause more than 1 worker to start)
	parellelism, err = ppsserver.GetExpectedNumWorkers(kubeclient, &pps.ParallelismSpec{
		Coefficient: 1,
	})
	require.NoError(t, err)
	require.Equal(t, numNodes, parellelism)

	// Coefficient > 1
	parellelism, err = ppsserver.GetExpectedNumWorkers(kubeclient, &pps.ParallelismSpec{
		Coefficient: 2,
	})
	require.NoError(t, err)
	require.Equal(t, 2*numNodes, parellelism)

	// Make sure we start at least one worker
	parellelism, err = ppsserver.GetExpectedNumWorkers(kubeclient, &pps.ParallelismSpec{
		Coefficient: 0.01,
	})
	require.NoError(t, err)
	require.Equal(t, 1, parellelism)

	// Test 0-initialized JobSpec
	parellelism, err = ppsserver.GetExpectedNumWorkers(kubeclient, &pps.ParallelismSpec{})
	require.NoError(t, err)
	require.Equal(t, 1, parellelism)

	// Test nil JobSpec
	parellelism, err = ppsserver.GetExpectedNumWorkers(kubeclient, nil)
	require.NoError(t, err)
	require.Equal(t, 1, parellelism)
}

func TestPipelineJobDeletion(t *testing.T) {
	if testing.Short() {
		t.Skip("Skipping integration tests in short mode")
	}

	c := getPachClient(t)
	defer require.NoError(t, c.DeleteAll())
	// create repos
	dataRepo := uniqueString("TestPipeline_data")
	require.NoError(t, c.CreateRepo(dataRepo))
	// create pipeline
	pipelineName := uniqueString("pipeline")
	require.NoError(t, c.CreatePipeline(
		pipelineName,
		"",
		[]string{"cp", path.Join("/pfs", dataRepo, "file"), "/pfs/out/file"},
		nil,
		&pps.ParallelismSpec{
			Constant: 1,
		},
		client.NewAtomInput(dataRepo, "/"),
		"",
		false,
	))

	commit, err := c.StartCommit(dataRepo, "master")
	require.NoError(t, err)
	_, err = c.PutFile(dataRepo, commit.ID, "file", strings.NewReader("foo\n"))
	require.NoError(t, err)
	require.NoError(t, c.FinishCommit(dataRepo, commit.ID))

	commitIter, err := c.FlushCommit([]*pfs.Commit{commit}, nil)
	require.NoError(t, err)

	_, err = commitIter.Next()
	require.NoError(t, err)

	// Now delete the corresponding job
	jobInfos, err := c.ListJob(pipelineName, nil, nil)
	require.NoError(t, err)
	require.Equal(t, 1, len(jobInfos))
	err = c.DeleteJob(jobInfos[0].Job.ID)
	require.NoError(t, err)
}

func TestStopJob(t *testing.T) {
	if testing.Short() {
		t.Skip("Skipping integration tests in short mode")
	}

	c := getPachClient(t)
	defer require.NoError(t, c.DeleteAll())
	// create repos
	dataRepo := uniqueString("TestStopJob")
	require.NoError(t, c.CreateRepo(dataRepo))
	// create pipeline
	pipelineName := uniqueString("pipeline-stop-job")
	require.NoError(t, c.CreatePipeline(
		pipelineName,
		"",
		[]string{"sleep", "20"},
		nil,
		&pps.ParallelismSpec{
			Constant: 1,
		},
		client.NewAtomInput(dataRepo, "/"),
		"",
		false,
	))

	// Create two input commits to trigger two jobs.
	// We will stop the first job midway through, and assert that the
	// second job finishes.
	commit1, err := c.StartCommit(dataRepo, "master")
	require.NoError(t, err)
	_, err = c.PutFile(dataRepo, commit1.ID, "file", strings.NewReader("foo\n"))
	require.NoError(t, err)
	require.NoError(t, c.FinishCommit(dataRepo, commit1.ID))

	commit2, err := c.StartCommit(dataRepo, "master")
	require.NoError(t, err)
	_, err = c.PutFile(dataRepo, commit2.ID, "file", strings.NewReader("foo\n"))
	require.NoError(t, err)
	require.NoError(t, c.FinishCommit(dataRepo, commit2.ID))

	var jobID string
	b := backoff.NewTestingBackOff()
	require.NoError(t, backoff.Retry(func() error {
		jobInfos, err := c.ListJob(pipelineName, nil, nil)
		require.NoError(t, err)
		if len(jobInfos) != 1 {
			return fmt.Errorf("len(jobInfos) should be 1")
		}
		jobID = jobInfos[0].Job.ID
		if pps.JobState_JOB_RUNNING != jobInfos[0].State {
			return fmt.Errorf("jobInfos[0] has the wrong state")
		}
		return nil
	}, b))

	// Now stop the first job
	err = c.StopJob(jobID)
	require.NoError(t, err)
	jobInfo, err := c.InspectJob(jobID, true)
	require.NoError(t, err)
	require.Equal(t, pps.JobState_JOB_KILLED, jobInfo.State)

	b.Reset()
	// Check that the second job completes
	require.NoError(t, backoff.Retry(func() error {
		jobInfos, err := c.ListJob(pipelineName, nil, nil)
		require.NoError(t, err)
		if len(jobInfos) != 2 {
			return fmt.Errorf("len(jobInfos) should be 2")
		}
		jobID = jobInfos[0].Job.ID
		return nil
	}, b))
	jobInfo, err = c.InspectJob(jobID, true)
	require.NoError(t, err)
	require.Equal(t, pps.JobState_JOB_SUCCESS, jobInfo.State)
}

func TestGetLogs(t *testing.T) {
	testGetLogs(t, false)
}

func TestGetLogsWithStats(t *testing.T) {
	testGetLogs(t, true)
}

func testGetLogs(t *testing.T, enableStats bool) {
	if testing.Short() {
		t.Skip("Skipping integration tests in short mode")
	}

	c := getPachClient(t)
	defer require.NoError(t, c.DeleteAll())
	// create repos
	dataRepo := uniqueString("data")
	require.NoError(t, c.CreateRepo(dataRepo))
	// create pipeline
	pipelineName := uniqueString("pipeline")
	_, err := c.PpsAPIClient.CreatePipeline(context.Background(),
		&pps.CreatePipelineRequest{
			Pipeline: client.NewPipeline(pipelineName),
			Transform: &pps.Transform{
				Cmd: []string{"sh"},
				Stdin: []string{
					fmt.Sprintf("cp /pfs/%s/file /pfs/out/file", dataRepo),
					"echo foo",
					"echo foo",
				},
			},
			Input:       client.NewAtomInput(dataRepo, "/*"),
			EnableStats: enableStats,
			ParallelismSpec: &pps.ParallelismSpec{
				Constant: 4,
			},
		})
	require.NoError(t, err)

	// Commit data to repo and flush commit
	commit, err := c.StartCommit(dataRepo, "")
	require.NoError(t, err)
	_, err = c.PutFile(dataRepo, commit.ID, "file", strings.NewReader("foo\n"))
	require.NoError(t, err)
	require.NoError(t, c.FinishCommit(dataRepo, commit.ID))
	require.NoError(t, c.SetBranch(dataRepo, commit.ID, "master"))
	commitIter, err := c.FlushCommit([]*pfs.Commit{commit}, nil)
	require.NoError(t, err)
	_, err = commitIter.Next()
	require.NoError(t, err)

	// Get logs from pipeline, using pipeline
	iter := c.GetLogs(pipelineName, "", nil, "", false)
	var numLogs int
	for iter.Next() {
		numLogs++
		require.True(t, iter.Message().Message != "")
	}
	require.True(t, numLogs > 0)
	require.NoError(t, iter.Err())

	// Get logs from pipeline, using a pipeline that doesn't exist. There should
	// be an error
	iter = c.GetLogs("__DOES_NOT_EXIST__", "", nil, "", false)
	require.False(t, iter.Next())
	require.YesError(t, iter.Err())
	require.Matches(t, "could not get", iter.Err().Error())

	// Get logs from pipeline, using job
	// (1) Get job ID, from pipeline that just ran
	jobInfos, err := c.ListJob(pipelineName, nil, nil)
	require.NoError(t, err)
	require.True(t, len(jobInfos) == 1)
	// (2) Get logs using extracted job ID
	// wait for logs to be collected
	time.Sleep(10 * time.Second)
	iter = c.GetLogs("", jobInfos[0].Job.ID, nil, "", false)
	numLogs = 0
	for iter.Next() {
		numLogs++
		require.True(t, iter.Message().Message != "")
	}
	// Make sure that we've seen some logs
	require.True(t, numLogs > 0)
	require.NoError(t, iter.Err())

	// Get logs from pipeline, using a job that doesn't exist. There should
	// be an error
	iter = c.GetLogs("", "__DOES_NOT_EXIST__", nil, "", false)
	require.False(t, iter.Next())
	require.YesError(t, iter.Err())
	require.Matches(t, "could not get", iter.Err().Error())

	// Filter logs based on input (using file that exists). Get logs using file
	// path, hex hash, and base64 hash, and make sure you get the same log lines
	fileInfo, err := c.InspectFile(dataRepo, commit.ID, "/file")
	require.NoError(t, err)

	// TODO(msteffen) This code shouldn't be wrapped in a backoff, but for some
	// reason GetLogs is not yet 100% consistent. This reduces flakes in testing.
	require.NoError(t, backoff.Retry(func() error {
		pathLog := c.GetLogs("", jobInfos[0].Job.ID, []string{"/file"}, "", false)

		hexHash := "19fdf57bdf9eb5a9602bfa9c0e6dd7ed3835f8fd431d915003ea82747707be66"
		require.Equal(t, hexHash, hex.EncodeToString(fileInfo.Hash)) // sanity-check test
		hexLog := c.GetLogs("", jobInfos[0].Job.ID, []string{hexHash}, "", false)

		base64Hash := "Gf31e9+etalgK/qcDm3X7Tg1+P1DHZFQA+qCdHcHvmY="
		require.Equal(t, base64Hash, base64.StdEncoding.EncodeToString(fileInfo.Hash))
		base64Log := c.GetLogs("", jobInfos[0].Job.ID, []string{base64Hash}, "", false)

		numLogs = 0
		for {
			havePathLog, haveHexLog, haveBase64Log := pathLog.Next(), hexLog.Next(), base64Log.Next()
			if havePathLog != haveHexLog || haveHexLog != haveBase64Log {
				return fmt.Errorf("Unequal log lengths")
			}
			if !havePathLog {
				break
			}
			numLogs++
			if pathLog.Message().Message != hexLog.Message().Message ||
				hexLog.Message().Message != base64Log.Message().Message {
				return fmt.Errorf(
					"unequal logs, pathLogs: \"%s\" hexLog: \"%s\" base64Log: \"%s\"",
					pathLog.Message().Message,
					hexLog.Message().Message,
					base64Log.Message().Message)
			}
		}
		for _, logsiter := range []*client.LogsIter{pathLog, hexLog, base64Log} {
			if logsiter.Err() != nil {
				return logsiter.Err()
			}
		}
		if numLogs == 0 {
			return fmt.Errorf("no logs found")
		}
		return nil
	}, backoff.NewTestingBackOff()))

	// Filter logs based on input (using file that doesn't exist). There should
	// be no logs
	iter = c.GetLogs("", jobInfos[0].Job.ID, []string{"__DOES_NOT_EXIST__"}, "", false)
	require.False(t, iter.Next())
	require.NoError(t, iter.Err())
}

func TestPfsPutFile(t *testing.T) {
	if testing.Short() {
		t.Skip("Skipping integration tests in short mode")
	}

	c := getPachClient(t)
	defer require.NoError(t, c.DeleteAll())
	// create repos
	repo1 := uniqueString("TestPfsPutFile1")
	require.NoError(t, c.CreateRepo(repo1))
	repo2 := uniqueString("TestPfsPutFile2")
	require.NoError(t, c.CreateRepo(repo2))

	commit1, err := c.StartCommit(repo1, "")
	require.NoError(t, err)
	_, err = c.PutFile(repo1, commit1.ID, "file1", strings.NewReader("foo\n"))
	require.NoError(t, err)
	_, err = c.PutFile(repo1, commit1.ID, "file2", strings.NewReader("bar\n"))
	require.NoError(t, err)
	_, err = c.PutFile(repo1, commit1.ID, "dir1/file3", strings.NewReader("fizz\n"))
	require.NoError(t, err)
	for i := 0; i < 100; i++ {
		_, err = c.PutFile(repo1, commit1.ID, fmt.Sprintf("dir1/dir2/file%d", i), strings.NewReader(fmt.Sprintf("content%d\n", i)))
		require.NoError(t, err)
	}
	require.NoError(t, c.FinishCommit(repo1, commit1.ID))

	commit2, err := c.StartCommit(repo2, "")
	require.NoError(t, err)
	err = c.PutFileURL(repo2, commit2.ID, "file", fmt.Sprintf("pfs://0.0.0.0:650/%s/%s/file1", repo1, commit1.ID), false, false)
	require.NoError(t, err)
	require.NoError(t, c.FinishCommit(repo2, commit2.ID))
	var buf bytes.Buffer
	require.NoError(t, c.GetFile(repo2, commit2.ID, "file", 0, 0, &buf))
	require.Equal(t, "foo\n", buf.String())

	commit3, err := c.StartCommit(repo2, "")
	require.NoError(t, err)
	err = c.PutFileURL(repo2, commit3.ID, "", fmt.Sprintf("pfs://0.0.0.0:650/%s/%s", repo1, commit1.ID), true, false)
	require.NoError(t, err)
	require.NoError(t, c.FinishCommit(repo2, commit3.ID))
	buf = bytes.Buffer{}
	require.NoError(t, c.GetFile(repo2, commit3.ID, "file1", 0, 0, &buf))
	require.Equal(t, "foo\n", buf.String())
	buf = bytes.Buffer{}
	require.NoError(t, c.GetFile(repo2, commit3.ID, "file2", 0, 0, &buf))
	require.Equal(t, "bar\n", buf.String())
	buf = bytes.Buffer{}
	require.NoError(t, c.GetFile(repo2, commit3.ID, "dir1/file3", 0, 0, &buf))
	require.Equal(t, "fizz\n", buf.String())
	for i := 0; i < 100; i++ {
		buf = bytes.Buffer{}
		require.NoError(t, c.GetFile(repo2, commit3.ID, fmt.Sprintf("dir1/dir2/file%d", i), 0, 0, &buf))
		require.Equal(t, fmt.Sprintf("content%d\n", i), buf.String())
	}
}

func TestAllDatumsAreProcessed(t *testing.T) {
	if testing.Short() {
		t.Skip("Skipping integration tests in short mode")
	}

	c := getPachClient(t)
	defer require.NoError(t, c.DeleteAll())

	dataRepo1 := uniqueString("TestAllDatumsAreProcessed_data1")
	require.NoError(t, c.CreateRepo(dataRepo1))
	dataRepo2 := uniqueString("TestAllDatumsAreProcessed_data2")
	require.NoError(t, c.CreateRepo(dataRepo2))

	commit1, err := c.StartCommit(dataRepo1, "master")
	require.NoError(t, err)
	_, err = c.PutFile(dataRepo1, "master", "file1", strings.NewReader("foo\n"))
	require.NoError(t, err)
	_, err = c.PutFile(dataRepo1, "master", "file2", strings.NewReader("foo\n"))
	require.NoError(t, err)
	require.NoError(t, c.FinishCommit(dataRepo1, "master"))

	commit2, err := c.StartCommit(dataRepo2, "master")
	require.NoError(t, err)
	_, err = c.PutFile(dataRepo2, "master", "file1", strings.NewReader("foo\n"))
	require.NoError(t, err)
	_, err = c.PutFile(dataRepo2, "master", "file2", strings.NewReader("foo\n"))
	require.NoError(t, err)
	require.NoError(t, c.FinishCommit(dataRepo2, "master"))

	require.NoError(t, c.CreatePipeline(
		uniqueString("TestAllDatumsAreProcessed_pipelines"),
		"",
		[]string{"bash"},
		[]string{
			fmt.Sprintf("cat /pfs/%s/* /pfs/%s/* > /pfs/out/file", dataRepo1, dataRepo2),
		},
		nil,
		client.NewCrossInput(
			client.NewAtomInput(dataRepo1, "/*"),
			client.NewAtomInput(dataRepo2, "/*"),
		),
		"",
		false,
	))

	commitIter, err := c.FlushCommit([]*pfs.Commit{commit1, commit2}, nil)
	require.NoError(t, err)
	commitInfos := collectCommitInfos(t, commitIter)
	require.Equal(t, 1, len(commitInfos))

	var buf bytes.Buffer
	require.NoError(t, c.GetFile(commitInfos[0].Commit.Repo.Name, commitInfos[0].Commit.ID, "file", 0, 0, &buf))
	// should be 8 because each file gets copied twice due to cross product
	require.Equal(t, strings.Repeat("foo\n", 8), buf.String())
}

func TestDatumStatusRestart(t *testing.T) {
	if testing.Short() {
		t.Skip("Skipping integration tests in short mode")
	}

	c := getPachClient(t)
	defer require.NoError(t, c.DeleteAll())

	dataRepo := uniqueString("TestDatumDedup_data")
	require.NoError(t, c.CreateRepo(dataRepo))

	commit1, err := c.StartCommit(dataRepo, "master")
	require.NoError(t, err)
	_, err = c.PutFile(dataRepo, commit1.ID, "file", strings.NewReader("foo"))
	require.NoError(t, err)
	require.NoError(t, c.FinishCommit(dataRepo, commit1.ID))

	pipeline := uniqueString("pipeline")
	// This pipeline sleeps for 20 secs per datum
	require.NoError(t, c.CreatePipeline(
		pipeline,
		"",
		[]string{"bash"},
		[]string{
			"sleep 20",
		},
		nil,
		client.NewAtomInput(dataRepo, "/*"),
		"",
		false,
	))
	var jobID string
	var datumStarted time.Time
	// checkStatus waits for 'pipeline' to start and makes sure that each time
	// it's called, the datum being processes was started at a new and later time
	// (than the last time checkStatus was called)
	checkStatus := func() {
		require.NoError(t, backoff.Retry(func() error {
			// get the
			jobs, err := c.ListJob(pipeline, nil, nil)
			require.NoError(t, err)
			if len(jobs) == 0 {
				return fmt.Errorf("no jobs found")
			}

			jobID = jobs[0].Job.ID
			jobInfo, err := c.InspectJob(jobs[0].Job.ID, false)
			require.NoError(t, err)
			if len(jobInfo.WorkerStatus) == 0 {
				return fmt.Errorf("no worker statuses")
			}
			if jobInfo.WorkerStatus[0].JobID == jobInfo.Job.ID {
				// The first time this function is called, datumStarted is zero
				// so `Before` is true for any non-zero time.
				_datumStarted, err := types.TimestampFromProto(jobInfo.WorkerStatus[0].Started)
				require.NoError(t, err)
				require.True(t, datumStarted.Before(_datumStarted))
				datumStarted = _datumStarted
				return nil
			}
			return fmt.Errorf("worker status from wrong job")
		}, backoff.RetryEvery(time.Second).For(30*time.Second)))
	}
	checkStatus()
	require.NoError(t, c.RestartDatum(jobID, []string{"/file"}))
	checkStatus()

	commitIter, err := c.FlushCommit([]*pfs.Commit{commit1}, nil)
	require.NoError(t, err)
	commitInfos := collectCommitInfos(t, commitIter)
	require.Equal(t, 1, len(commitInfos))
}

func TestUseMultipleWorkers(t *testing.T) {
	t.Skip("flaky")
	if testing.Short() {
		t.Skip("Skipping integration tests in short mode")
	}

	c := getPachClient(t)
	defer require.NoError(t, c.DeleteAll())

	dataRepo := uniqueString("TestUseMultipleWorkers_data")
	require.NoError(t, c.CreateRepo(dataRepo))

	commit1, err := c.StartCommit(dataRepo, "master")
	require.NoError(t, err)
	for i := 0; i < 20; i++ {
		_, err = c.PutFile(dataRepo, commit1.ID, fmt.Sprintf("file%d", i), strings.NewReader("foo"))
		require.NoError(t, err)
	}
	require.NoError(t, c.FinishCommit(dataRepo, commit1.ID))

	pipeline := uniqueString("pipeline")
	// This pipeline sleeps for 10 secs per datum
	require.NoError(t, c.CreatePipeline(
		pipeline,
		"",
		[]string{"bash"},
		[]string{
			"sleep 10",
		},
		&pps.ParallelismSpec{
			Constant: 2,
		},
		client.NewAtomInput(dataRepo, "/*"),
		"",
		false,
	))
	// Get job info 2x/sec for 20s until we confirm two workers for the current job
	require.NoError(t, backoff.Retry(func() error {
		jobs, err := c.ListJob(pipeline, nil, nil)
		if err != nil {
			return fmt.Errorf("could not list job: %s", err.Error())
		}
		if len(jobs) == 0 {
			return fmt.Errorf("failed to find job")
		}
		jobInfo, err := c.InspectJob(jobs[0].Job.ID, false)
		if err != nil {
			return fmt.Errorf("could not inspect job: %s", err.Error())
		}
		if len(jobInfo.WorkerStatus) != 2 {
			return fmt.Errorf("incorrect number of statuses: %v", len(jobInfo.WorkerStatus))
		}
		return nil
	}, backoff.RetryEvery(500*time.Millisecond).For(20*time.Second)))
}

// TestSystemResourceRequest doesn't create any jobs or pipelines, it
// just makes sure that when pachyderm is deployed, we give rethinkdb, pachd,
// and etcd default resource requests. This prevents them from overloading
// nodes and getting evicted, which can slow down or break a cluster.
func TestSystemResourceRequests(t *testing.T) {
	if testing.Short() {
		t.Skip("Skipping integration tests in short mode")
	}
	kubeClient := getKubeClient(t)

	// Expected resource requests for pachyderm system pods:
	defaultLocalMem := map[string]string{
		"pachd": "512M",
		"etcd":  "256M",
	}
	defaultLocalCPU := map[string]string{
		"pachd": "250m",
		"etcd":  "250m",
	}
	defaultCloudMem := map[string]string{
		"pachd": "3G",
		"etcd":  "2G",
	}
	defaultCloudCPU := map[string]string{
		"pachd": "1",
		"etcd":  "1",
	}
	// Get Pod info for 'app' from k8s
	var c v1.Container
	for _, app := range []string{"pachd", "etcd"} {
		err := backoff.Retry(func() error {
			podList, err := kubeClient.CoreV1().Pods(v1.NamespaceDefault).List(
				metav1.ListOptions{
					LabelSelector: metav1.FormatLabelSelector(metav1.SetAsLabelSelector(
						map[string]string{"app": app, "suite": "pachyderm"},
					)),
				})
			if err != nil {
				return err
			}
			if len(podList.Items) < 1 {
				return fmt.Errorf("could not find pod for %s", app) // retry
			}
			c = podList.Items[0].Spec.Containers[0]
			return nil
		}, backoff.NewTestingBackOff())
		require.NoError(t, err)

		// Make sure the pod's container has resource requests
		cpu, ok := c.Resources.Requests[v1.ResourceCPU]
		require.True(t, ok, "could not get CPU request for "+app)
		require.True(t, cpu.String() == defaultLocalCPU[app] ||
			cpu.String() == defaultCloudCPU[app])
		mem, ok := c.Resources.Requests[v1.ResourceMemory]
		require.True(t, ok, "could not get memory request for "+app)
		require.True(t, mem.String() == defaultLocalMem[app] ||
			mem.String() == defaultCloudMem[app])
	}
}

// TestPipelineResourceRequest creates a pipeline with a resource request, and
// makes sure that's passed to k8s (by inspecting the pipeline's pods)
func TestPipelineResourceRequest(t *testing.T) {
	if testing.Short() {
		t.Skip("Skipping integration tests in short mode")
	}

	c := getPachClient(t)
	defer require.NoError(t, c.DeleteAll())
	// create repos
	dataRepo := uniqueString("TestPipelineResourceRequest")
	pipelineName := uniqueString("TestPipelineResourceRequest_Pipeline")
	require.NoError(t, c.CreateRepo(dataRepo))
	// Resources are not yet in client.CreatePipeline() (we may add them later)
	_, err := c.PpsAPIClient.CreatePipeline(
		context.Background(),
		&pps.CreatePipelineRequest{
			Pipeline: &pps.Pipeline{pipelineName},
			Transform: &pps.Transform{
				Cmd: []string{"cp", path.Join("/pfs", dataRepo, "file"), "/pfs/out/file"},
			},
			ParallelismSpec: &pps.ParallelismSpec{
				Constant: 1,
			},
			ResourceRequests: &pps.ResourceSpec{
				Memory: "100M",
				Cpu:    0.5,
			},
			Input: &pps.Input{
				Atom: &pps.AtomInput{
					Repo:   dataRepo,
					Branch: "master",
					Glob:   "/*",
				},
			},
		})
	require.NoError(t, err)

	// Get info about the pipeline pods from k8s & check for resources
	pipelineInfo, err := c.InspectPipeline(pipelineName)
	require.NoError(t, err)

	var container v1.Container
	rcName := ppsserver.PipelineRcName(pipelineInfo.Pipeline.Name, pipelineInfo.Version)
	kubeClient := getKubeClient(t)
	err = backoff.Retry(func() error {
		podList, err := kubeClient.CoreV1().Pods(v1.NamespaceDefault).List(
			metav1.ListOptions{
				LabelSelector: metav1.FormatLabelSelector(metav1.SetAsLabelSelector(
					map[string]string{"app": rcName},
				)),
			})
		if err != nil {
			return err // retry
		}
		if len(podList.Items) != 1 || len(podList.Items[0].Spec.Containers) == 0 {
			return fmt.Errorf("could not find single container for pipeline %s", pipelineInfo.Pipeline.Name)
		}
		container = podList.Items[0].Spec.Containers[0]
		return nil // no more retries
	}, backoff.NewTestingBackOff())
	require.NoError(t, err)
	// Make sure a CPU and Memory request are both set
	cpu, ok := container.Resources.Requests[v1.ResourceCPU]
	require.True(t, ok)
	require.Equal(t, "500m", cpu.String())
	mem, ok := container.Resources.Requests[v1.ResourceMemory]
	require.True(t, ok)
	require.Equal(t, "100M", mem.String())
	_, ok = container.Resources.Requests[v1.ResourceNvidiaGPU]
	require.False(t, ok)
}

func TestPipelineResourceLimit(t *testing.T) {
	if testing.Short() {
		t.Skip("Skipping integration tests in short mode")
	}

	c := getPachClient(t)
	defer require.NoError(t, c.DeleteAll())
	// create repos
	dataRepo := uniqueString("TestPipelineResourceLimit")
	pipelineName := uniqueString("TestPipelineResourceLimit_Pipeline")
	require.NoError(t, c.CreateRepo(dataRepo))
	// Resources are not yet in client.CreatePipeline() (we may add them later)
	_, err := c.PpsAPIClient.CreatePipeline(
		context.Background(),
		&pps.CreatePipelineRequest{
			Pipeline: &pps.Pipeline{pipelineName},
			Transform: &pps.Transform{
				Cmd: []string{"cp", path.Join("/pfs", dataRepo, "file"), "/pfs/out/file"},
			},
			ParallelismSpec: &pps.ParallelismSpec{
				Constant: 1,
			},
			ResourceLimits: &pps.ResourceSpec{
				Memory: "100M",
				Cpu:    0.5,
			},
			Input: &pps.Input{
				Atom: &pps.AtomInput{
					Repo:   dataRepo,
					Branch: "master",
					Glob:   "/*",
				},
			},
		})
	require.NoError(t, err)

	// Get info about the pipeline pods from k8s & check for resources
	pipelineInfo, err := c.InspectPipeline(pipelineName)
	require.NoError(t, err)

	var container v1.Container
	rcName := ppsserver.PipelineRcName(pipelineInfo.Pipeline.Name, pipelineInfo.Version)
	kubeClient := getKubeClient(t)
	err = backoff.Retry(func() error {
		podList, err := kubeClient.CoreV1().Pods(v1.NamespaceDefault).List(metav1.ListOptions{
			LabelSelector: metav1.FormatLabelSelector(metav1.SetAsLabelSelector(
				map[string]string{"app": rcName, "suite": "pachyderm"},
			)),
		})
		if err != nil {
			return err // retry
		}
		if len(podList.Items) != 1 || len(podList.Items[0].Spec.Containers) == 0 {
			return fmt.Errorf("could not find single container for pipeline %s", pipelineInfo.Pipeline.Name)
		}
		container = podList.Items[0].Spec.Containers[0]
		return nil // no more retries
	}, backoff.NewTestingBackOff())
	require.NoError(t, err)
	// Make sure a CPU and Memory request are both set
	cpu, ok := container.Resources.Limits[v1.ResourceCPU]
	require.True(t, ok)
	require.Equal(t, "500m", cpu.String())
	mem, ok := container.Resources.Limits[v1.ResourceMemory]
	require.True(t, ok)
	require.Equal(t, "100M", mem.String())
	_, ok = container.Resources.Requests[v1.ResourceNvidiaGPU]
	require.False(t, ok)
}

func TestPipelineResourceLimitDefaults(t *testing.T) {
	// We need to make sure GPU is set to 0 for k8s 1.8
	if testing.Short() {
		t.Skip("Skipping integration tests in short mode")
	}

	c := getPachClient(t)
	defer require.NoError(t, c.DeleteAll())
	// create repos
	dataRepo := uniqueString("TestPipelineResourceLimit")
	pipelineName := uniqueString("TestPipelineResourceLimit_Pipeline")
	require.NoError(t, c.CreateRepo(dataRepo))
	// Resources are not yet in client.CreatePipeline() (we may add them later)
	_, err := c.PpsAPIClient.CreatePipeline(
		context.Background(),
		&pps.CreatePipelineRequest{
			Pipeline: &pps.Pipeline{pipelineName},
			Transform: &pps.Transform{
				Cmd: []string{"cp", path.Join("/pfs", dataRepo, "file"), "/pfs/out/file"},
			},
			ParallelismSpec: &pps.ParallelismSpec{
				Constant: 1,
			},
			Input: &pps.Input{
				Atom: &pps.AtomInput{
					Repo:   dataRepo,
					Branch: "master",
					Glob:   "/*",
				},
			},
		})
	require.NoError(t, err)

	// Get info about the pipeline pods from k8s & check for resources
	pipelineInfo, err := c.InspectPipeline(pipelineName)
	require.NoError(t, err)

	var container v1.Container
	rcName := ppsserver.PipelineRcName(pipelineInfo.Pipeline.Name, pipelineInfo.Version)
	kubeClient := getKubeClient(t)
	err = backoff.Retry(func() error {
		podList, err := kubeClient.CoreV1().Pods(v1.NamespaceDefault).List(metav1.ListOptions{
			LabelSelector: metav1.FormatLabelSelector(metav1.SetAsLabelSelector(
				map[string]string{"app": rcName, "suite": "pachyderm"},
			)),
		})
		if err != nil {
			return err // retry
		}
		if len(podList.Items) != 1 || len(podList.Items[0].Spec.Containers) == 0 {
			return fmt.Errorf("could not find single container for pipeline %s", pipelineInfo.Pipeline.Name)
		}
		container = podList.Items[0].Spec.Containers[0]
		return nil // no more retries
	}, backoff.NewTestingBackOff())
	require.NoError(t, err)
	_, ok := container.Resources.Requests[v1.ResourceNvidiaGPU]
	require.False(t, ok)
}

func TestPipelinePartialResourceRequest(t *testing.T) {
	if testing.Short() {
		t.Skip("Skipping integration tests in short mode")
	}

	c := getPachClient(t)
	defer require.NoError(t, c.DeleteAll())
	// create repos
	dataRepo := uniqueString("TestPipelinePartialResourceRequest")
	pipelineName := uniqueString("pipeline")
	require.NoError(t, c.CreateRepo(dataRepo))
	// Resources are not yet in client.CreatePipeline() (we may add them later)
	_, err := c.PpsAPIClient.CreatePipeline(
		context.Background(),
		&pps.CreatePipelineRequest{
			Pipeline: &pps.Pipeline{fmt.Sprintf("%s-%d", pipelineName, 0)},
			Transform: &pps.Transform{
				Cmd: []string{"true"},
			},
			ResourceRequests: &pps.ResourceSpec{
				Cpu:    0.5,
				Memory: "100M",
			},
			Input: &pps.Input{
				Atom: &pps.AtomInput{
					Repo:   dataRepo,
					Branch: "master",
					Glob:   "/*",
				},
			},
		})
	require.NoError(t, err)
	_, err = c.PpsAPIClient.CreatePipeline(
		context.Background(),
		&pps.CreatePipelineRequest{
			Pipeline: &pps.Pipeline{fmt.Sprintf("%s-%d", pipelineName, 1)},
			Transform: &pps.Transform{
				Cmd: []string{"true"},
			},
			ResourceRequests: &pps.ResourceSpec{
				Memory: "100M",
			},
			Input: &pps.Input{
				Atom: &pps.AtomInput{
					Repo:   dataRepo,
					Branch: "master",
					Glob:   "/*",
				},
			},
		})
	require.NoError(t, err)
	_, err = c.PpsAPIClient.CreatePipeline(
		context.Background(),
		&pps.CreatePipelineRequest{
			Pipeline: &pps.Pipeline{fmt.Sprintf("%s-%d", pipelineName, 2)},
			Transform: &pps.Transform{
				Cmd: []string{"true"},
			},
			ResourceRequests: &pps.ResourceSpec{},
			Input: &pps.Input{
				Atom: &pps.AtomInput{
					Repo:   dataRepo,
					Branch: "master",
					Glob:   "/*",
				},
			},
		})
	require.NoError(t, err)
	require.NoError(t, backoff.Retry(func() error {
		for i := 0; i < 3; i++ {
			pipelineInfo, err := c.InspectPipeline(fmt.Sprintf("%s-%d", pipelineName, i))
			require.NoError(t, err)
			if pipelineInfo.State != pps.PipelineState_PIPELINE_RUNNING {
				return fmt.Errorf("pipeline not in running state")
			}
		}
		return nil
	}, backoff.NewTestingBackOff()))
}

func TestPipelineLargeOutput(t *testing.T) {
	if testing.Short() {
		t.Skip("Skipping integration tests in short mode")
	}

	c := getPachClient(t)
	defer require.NoError(t, c.DeleteAll())

	dataRepo := uniqueString("TestPipelineInputDataModification_data")
	require.NoError(t, c.CreateRepo(dataRepo))

	numFiles := 100
	commit1, err := c.StartCommit(dataRepo, "master")
	require.NoError(t, err)
	for i := 0; i < numFiles; i++ {
		_, err = c.PutFile(dataRepo, commit1.ID, fmt.Sprintf("file-%d", i), strings.NewReader(""))
	}
	require.NoError(t, c.FinishCommit(dataRepo, commit1.ID))

	pipeline := uniqueString("pipeline")
	require.NoError(t, c.CreatePipeline(
		pipeline,
		"",
		[]string{"bash"},
		[]string{
			"for i in `seq 1 100`; do touch /pfs/out/$RANDOM; done",
		},
		&pps.ParallelismSpec{
			Constant: 4,
		},
		client.NewAtomInput(dataRepo, "/*"),
		"",
		false,
	))

	commitIter, err := c.FlushCommit([]*pfs.Commit{commit1}, nil)
	require.NoError(t, err)
	commitInfos := collectCommitInfos(t, commitIter)
	require.Equal(t, 1, len(commitInfos))
}

func TestFromCommit(t *testing.T) {
	if testing.Short() {
		t.Skip("Skipping integration tests in short mode")
	}

	c := getPachClient(t)
	defer require.NoError(t, c.DeleteAll())

	var repos []string
	for i := 0; i < 2; i++ {
		repos = append(repos, uniqueString(fmt.Sprintf("TestFromCommit_repo%v", i)))
		require.NoError(t, c.CreateRepo(repos[i]))
	}

	// This set of commits should not trigger any job, since `from` is
	// exclusive.
	for i, repo := range repos {
		_, err := c.StartCommit(repo, "master")
		require.NoError(t, err)
		_, err = c.PutFile(repo, "master", fmt.Sprintf("file-%d", i), strings.NewReader(fmt.Sprintf("%d", i)))
		require.NoError(t, c.FinishCommit(repo, "master"))
	}

	pipeline := uniqueString("pipeline")
	require.NoError(t, c.CreatePipeline(
		pipeline,
		"",
		[]string{"bash"},
		[]string{
			"cp /pfs/*/* /pfs/out",
		},
		&pps.ParallelismSpec{
			Constant: 1,
		},
		client.NewUnionInput(
			&pps.Input{
				Atom: &pps.AtomInput{
					Repo:       repos[0],
					Glob:       "/*",
					FromCommit: "master",
				},
			},
			&pps.Input{
				Atom: &pps.AtomInput{
					Repo:       repos[1],
					Glob:       "/*",
					FromCommit: "master",
				},
			},
		),
		"",
		false,
	))

	// Wait for the pipeline to launch
	time.Sleep(10 * time.Second)

	// This set of two commits should trigger a job.
	var commits []*pfs.Commit
	for i, repo := range repos {
		commit, err := c.StartCommit(repo, "master")
		require.NoError(t, err)
		commits = append(commits, commit)
		_, err = c.PutFile(repo, "master", fmt.Sprintf("file-%d", i), strings.NewReader(fmt.Sprintf("%d", i)))
		require.NoError(t, c.FinishCommit(repo, "master"))
	}

	commitIter, err := c.FlushCommit(commits, []*pfs.Repo{client.NewRepo(pipeline)})
	require.NoError(t, err)
	commitInfos := collectCommitInfos(t, commitIter)
	require.Equal(t, 1, len(commitInfos))
	outCommit := commitInfos[0].Commit
	fileInfos, err := c.ListFile(outCommit.Repo.Name, outCommit.ID, "")
	require.NoError(t, err)
	require.Equal(t, 2, len(fileInfos))
	for _, fi := range fileInfos {
		// 1 byte per repo
		require.Equal(t, int(fi.SizeBytes), 2)
	}

	jobs, err := c.ListJob(pipeline, nil, nil)
	require.NoError(t, err)
	require.Equal(t, 1, len(jobs))
}

func TestUnionInput(t *testing.T) {
	if testing.Short() {
		t.Skip("Skipping integration tests in short mode")
	}

	c := getPachClient(t)
	defer require.NoError(t, c.DeleteAll())

	var repos []string
	for i := 0; i < 4; i++ {
		repos = append(repos, uniqueString("TestUnionInput"))
		require.NoError(t, c.CreateRepo(repos[i]))
	}

	numFiles := 2
	var commits []*pfs.Commit
	for _, repo := range repos {
		commit, err := c.StartCommit(repo, "master")
		require.NoError(t, err)
		commits = append(commits, commit)
		for i := 0; i < numFiles; i++ {
			_, err = c.PutFile(repo, "master", fmt.Sprintf("file-%d", i), strings.NewReader(fmt.Sprintf("%d", i)))
		}
		require.NoError(t, c.FinishCommit(repo, "master"))
	}

	t.Run("union all", func(t *testing.T) {
		pipeline := uniqueString("pipeline")
		require.NoError(t, c.CreatePipeline(
			pipeline,
			"",
			[]string{"bash"},
			[]string{
				"cp /pfs/*/* /pfs/out",
			},
			&pps.ParallelismSpec{
				Constant: 1,
			},
			client.NewUnionInput(
				client.NewAtomInput(repos[0], "/*"),
				client.NewAtomInput(repos[1], "/*"),
				client.NewAtomInput(repos[2], "/*"),
				client.NewAtomInput(repos[3], "/*"),
			),
			"",
			false,
		))

		commitIter, err := c.FlushCommit(commits, []*pfs.Repo{client.NewRepo(pipeline)})
		require.NoError(t, err)
		commitInfos := collectCommitInfos(t, commitIter)
		require.Equal(t, 1, len(commitInfos))
		outCommit := commitInfos[0].Commit
		fileInfos, err := c.ListFile(outCommit.Repo.Name, outCommit.ID, "")
		require.NoError(t, err)
		require.Equal(t, 2, len(fileInfos))
		for _, fi := range fileInfos {
			// 1 byte per repo
			require.Equal(t, uint64(len(repos)), fi.SizeBytes)
		}
	})

	t.Run("union crosses", func(t *testing.T) {
		pipeline := uniqueString("pipeline")
		require.NoError(t, c.CreatePipeline(
			pipeline,
			"",
			[]string{"bash"},
			[]string{
				"cp -r /pfs/TestUnionInput* /pfs/out",
			},
			&pps.ParallelismSpec{
				Constant: 1,
			},
			client.NewUnionInput(
				client.NewCrossInput(
					client.NewAtomInput(repos[0], "/*"),
					client.NewAtomInput(repos[1], "/*"),
				),
				client.NewCrossInput(
					client.NewAtomInput(repos[2], "/*"),
					client.NewAtomInput(repos[3], "/*"),
				),
			),
			"",
			false,
		))

		commitIter, err := c.FlushCommit(commits, []*pfs.Repo{client.NewRepo(pipeline)})
		require.NoError(t, err)
		commitInfos := collectCommitInfos(t, commitIter)
		require.Equal(t, 1, len(commitInfos))
		outCommit := commitInfos[0].Commit
		for _, repo := range repos {
			fileInfos, err := c.ListFile(outCommit.Repo.Name, outCommit.ID, repo)
			require.NoError(t, err)
			require.Equal(t, 2, len(fileInfos))
			for _, fi := range fileInfos {
				// each file should be seen twice
				require.Equal(t, uint64(2), fi.SizeBytes)
			}
		}
	})

	t.Run("cross unions", func(t *testing.T) {
		pipeline := uniqueString("pipeline")
		require.NoError(t, c.CreatePipeline(
			pipeline,
			"",
			[]string{"bash"},
			[]string{
				"cp -r /pfs/TestUnionInput* /pfs/out",
			},
			&pps.ParallelismSpec{
				Constant: 1,
			},
			client.NewCrossInput(
				client.NewUnionInput(
					client.NewAtomInput(repos[0], "/*"),
					client.NewAtomInput(repos[1], "/*"),
				),
				client.NewUnionInput(
					client.NewAtomInput(repos[2], "/*"),
					client.NewAtomInput(repos[3], "/*"),
				),
			),
			"",
			false,
		))

		commitIter, err := c.FlushCommit(commits, []*pfs.Repo{client.NewRepo(pipeline)})
		require.NoError(t, err)
		commitInfos := collectCommitInfos(t, commitIter)
		require.Equal(t, 1, len(commitInfos))
		outCommit := commitInfos[0].Commit
		for _, repo := range repos {
			fileInfos, err := c.ListFile(outCommit.Repo.Name, outCommit.ID, repo)
			require.NoError(t, err)
			require.Equal(t, 2, len(fileInfos))
			for _, fi := range fileInfos {
				// each file should be seen twice
				require.Equal(t, uint64(4), fi.SizeBytes)
			}
		}
	})

	t.Run("union alias", func(t *testing.T) {
		pipeline := uniqueString("pipeline")
		require.NoError(t, c.CreatePipeline(
			pipeline,
			"",
			[]string{"bash"},
			[]string{
				"cp -r /pfs/in /pfs/out",
			},
			&pps.ParallelismSpec{
				Constant: 1,
			},
			client.NewUnionInput(
				client.NewAtomInputOpts("in", repos[0], "", "/*", false, ""),
				client.NewAtomInputOpts("in", repos[1], "", "/*", false, ""),
				client.NewAtomInputOpts("in", repos[2], "", "/*", false, ""),
				client.NewAtomInputOpts("in", repos[3], "", "/*", false, ""),
			),
			"",
			false,
		))

		commitIter, err := c.FlushCommit(commits, []*pfs.Repo{client.NewRepo(pipeline)})
		require.NoError(t, err)
		commitInfos := collectCommitInfos(t, commitIter)
		require.Equal(t, 1, len(commitInfos))
		outCommit := commitInfos[0].Commit
		fileInfos, err := c.ListFile(outCommit.Repo.Name, outCommit.ID, "in")
		require.NoError(t, err)
		require.Equal(t, 2, len(fileInfos))
		for _, fi := range fileInfos {
			require.Equal(t, uint64(4), fi.SizeBytes)
		}
	})

	t.Run("union cross alias", func(t *testing.T) {
		pipeline := uniqueString("pipeline")
		require.YesError(t, c.CreatePipeline(
			pipeline,
			"",
			[]string{"bash"},
			[]string{
				"cp -r /pfs/in* /pfs/out",
			},
			&pps.ParallelismSpec{
				Constant: 1,
			},
			client.NewUnionInput(
				client.NewCrossInput(
					client.NewAtomInputOpts("in1", repos[0], "", "/*", false, ""),
					client.NewAtomInputOpts("in1", repos[1], "", "/*", false, ""),
				),
				client.NewCrossInput(
					client.NewAtomInputOpts("in2", repos[2], "", "/*", false, ""),
					client.NewAtomInputOpts("in2", repos[3], "", "/*", false, ""),
				),
			),
			"",
			false,
		))
		require.NoError(t, c.CreatePipeline(
			pipeline,
			"",
			[]string{"bash"},
			[]string{
				"cp -r /pfs/in* /pfs/out",
			},
			&pps.ParallelismSpec{
				Constant: 1,
			},
			client.NewUnionInput(
				client.NewCrossInput(
					client.NewAtomInputOpts("in1", repos[0], "", "/*", false, ""),
					client.NewAtomInputOpts("in2", repos[1], "", "/*", false, ""),
				),
				client.NewCrossInput(
					client.NewAtomInputOpts("in1", repos[2], "", "/*", false, ""),
					client.NewAtomInputOpts("in2", repos[3], "", "/*", false, ""),
				),
			),
			"",
			false,
		))

		commitIter, err := c.FlushCommit(commits, []*pfs.Repo{client.NewRepo(pipeline)})
		require.NoError(t, err)
		commitInfos := collectCommitInfos(t, commitIter)
		require.Equal(t, 1, len(commitInfos))
		outCommit := commitInfos[0].Commit
		for _, dir := range []string{"in1", "in2"} {
			fileInfos, err := c.ListFile(outCommit.Repo.Name, outCommit.ID, dir)
			require.NoError(t, err)
			require.Equal(t, 2, len(fileInfos))
			for _, fi := range fileInfos {
				// each file should be seen twice
				require.Equal(t, uint64(4), fi.SizeBytes)
			}
		}
	})
	t.Run("cross union alias", func(t *testing.T) {
		pipeline := uniqueString("pipeline")
		require.YesError(t, c.CreatePipeline(
			pipeline,
			"",
			[]string{"bash"},
			[]string{
				"cp -r /pfs/in* /pfs/out",
			},
			&pps.ParallelismSpec{
				Constant: 1,
			},
			client.NewCrossInput(
				client.NewUnionInput(
					client.NewAtomInputOpts("in1", repos[0], "", "/*", false, ""),
					client.NewAtomInputOpts("in2", repos[1], "", "/*", false, ""),
				),
				client.NewUnionInput(
					client.NewAtomInputOpts("in1", repos[2], "", "/*", false, ""),
					client.NewAtomInputOpts("in2", repos[3], "", "/*", false, ""),
				),
			),
			"",
			false,
		))
		require.NoError(t, c.CreatePipeline(
			pipeline,
			"",
			[]string{"bash"},
			[]string{
				"cp -r /pfs/in* /pfs/out",
			},
			&pps.ParallelismSpec{
				Constant: 1,
			},
			client.NewCrossInput(
				client.NewUnionInput(
					client.NewAtomInputOpts("in1", repos[0], "", "/*", false, ""),
					client.NewAtomInputOpts("in1", repos[1], "", "/*", false, ""),
				),
				client.NewUnionInput(
					client.NewAtomInputOpts("in2", repos[2], "", "/*", false, ""),
					client.NewAtomInputOpts("in2", repos[3], "", "/*", false, ""),
				),
			),
			"",
			false,
		))

		commitIter, err := c.FlushCommit(commits, []*pfs.Repo{client.NewRepo(pipeline)})
		require.NoError(t, err)
		commitInfos := collectCommitInfos(t, commitIter)
		require.Equal(t, 1, len(commitInfos))
		outCommit := commitInfos[0].Commit
		for _, dir := range []string{"in1", "in2"} {
			fileInfos, err := c.ListFile(outCommit.Repo.Name, outCommit.ID, dir)
			require.NoError(t, err)
			require.Equal(t, 2, len(fileInfos))
			for _, fi := range fileInfos {
				// each file should be seen twice
				require.Equal(t, uint64(8), fi.SizeBytes)
			}
		}
	})
}

func TestIncrementalOverwritePipeline(t *testing.T) {
	if testing.Short() {
		t.Skip("Skipping integration tests in short mode")
	}

	c := getPachClient(t)
	defer require.NoError(t, c.DeleteAll())

	dataRepo := uniqueString("TestIncrementalOverwritePipeline_data")
	require.NoError(t, c.CreateRepo(dataRepo))

	pipeline := uniqueString("pipeline")
	_, err := c.PpsAPIClient.CreatePipeline(
		context.Background(),
		&pps.CreatePipelineRequest{
			Pipeline: client.NewPipeline(pipeline),
			Transform: &pps.Transform{
				Cmd: []string{"bash"},
				Stdin: []string{
					"touch /pfs/out/sum",
					fmt.Sprintf("SUM=`cat /pfs/%s/data /pfs/out/sum | awk '{sum+=$1} END {print sum}'`", dataRepo),
					"echo $SUM > /pfs/out/sum",
				},
			},
			ParallelismSpec: &pps.ParallelismSpec{
				Constant: 1,
			},
			Input:       client.NewAtomInput(dataRepo, "/"),
			Incremental: true,
		})
	require.NoError(t, err)
	expectedValue := 0
	for i := 0; i <= 150; i++ {
		_, err := c.StartCommit(dataRepo, "master")
		require.NoError(t, err)
		require.NoError(t, c.DeleteFile(dataRepo, "master", "data"))
		_, err = c.PutFile(dataRepo, "master", "data", strings.NewReader(fmt.Sprintf("%d\n", i)))
		require.NoError(t, err)
		require.NoError(t, c.FinishCommit(dataRepo, "master"))
		expectedValue += i
	}

	commitIter, err := c.FlushCommit([]*pfs.Commit{client.NewCommit(dataRepo, "master")}, nil)
	require.NoError(t, err)
	commitInfos := collectCommitInfos(t, commitIter)
	require.Equal(t, 1, len(commitInfos))
	var buf bytes.Buffer
	require.NoError(t, c.GetFile(pipeline, "master", "sum", 0, 0, &buf))
	require.Equal(t, fmt.Sprintf("%d\n", expectedValue), buf.String())
}

func TestIncrementalAppendPipeline(t *testing.T) {
	if testing.Short() {
		t.Skip("Skipping integration tests in short mode")
	}

	c := getPachClient(t)
	defer require.NoError(t, c.DeleteAll())

	dataRepo := uniqueString("TestIncrementalAppendPipeline_data")
	require.NoError(t, c.CreateRepo(dataRepo))

	pipeline := uniqueString("pipeline")
	_, err := c.PpsAPIClient.CreatePipeline(
		context.Background(),
		&pps.CreatePipelineRequest{
			Pipeline: client.NewPipeline(pipeline),
			Transform: &pps.Transform{
				Cmd: []string{"bash"},
				Stdin: []string{
					"touch /pfs/out/sum",
					fmt.Sprintf("SUM=`cat /pfs/%s/data/* /pfs/out/sum | awk '{sum+=$1} END {print sum}'`", dataRepo),
					"echo $SUM > /pfs/out/sum",
				},
			},
			ParallelismSpec: &pps.ParallelismSpec{
				Constant: 1,
			},
			Input:       client.NewAtomInput(dataRepo, "/"),
			Incremental: true,
		})
	require.NoError(t, err)
	expectedValue := 0
	for i := 0; i <= 150; i++ {
		_, err := c.StartCommit(dataRepo, "master")
		require.NoError(t, err)
		w, err := c.PutFileSplitWriter(dataRepo, "master", "data", pfs.Delimiter_LINE, 0, 0, false)
		require.NoError(t, err)
		_, err = w.Write([]byte(fmt.Sprintf("%d\n", i)))
		require.NoError(t, err)
		require.NoError(t, w.Close())
		require.NoError(t, c.FinishCommit(dataRepo, "master"))
		expectedValue += i
	}

	commitIter, err := c.FlushCommit([]*pfs.Commit{client.NewCommit(dataRepo, "master")}, nil)
	require.NoError(t, err)
	commitInfos := collectCommitInfos(t, commitIter)
	require.Equal(t, 1, len(commitInfos))
	var buf bytes.Buffer
	require.NoError(t, c.GetFile(pipeline, "master", "sum", 0, 0, &buf))
	require.Equal(t, fmt.Sprintf("%d\n", expectedValue), buf.String())
}

func TestIncrementalOneFile(t *testing.T) {
	if testing.Short() {
		t.Skip("Skipping integration tests in short mode")
	}

	c := getPachClient(t)
	defer require.NoError(t, c.DeleteAll())

	dataRepo := uniqueString("TestIncrementalOneFile")
	require.NoError(t, c.CreateRepo(dataRepo))

	pipeline := uniqueString("pipeline")
	_, err := c.PpsAPIClient.CreatePipeline(
		context.Background(),
		&pps.CreatePipelineRequest{
			Pipeline: client.NewPipeline(pipeline),
			Transform: &pps.Transform{
				Cmd: []string{"bash"},
				Stdin: []string{
					"find /pfs",
					fmt.Sprintf("cp /pfs/%s/dir/file /pfs/out/file", dataRepo),
				},
			},
			ParallelismSpec: &pps.ParallelismSpec{
				Constant: 1,
			},
			Input:       client.NewAtomInput(dataRepo, "/dir/file"),
			Incremental: true,
		})
	require.NoError(t, err)
	_, err = c.StartCommit(dataRepo, "master")
	require.NoError(t, err)
	_, err = c.PutFile(dataRepo, "master", "/dir/file", strings.NewReader("foo\n"))
	require.NoError(t, err)
	require.NoError(t, c.FinishCommit(dataRepo, "master"))
	_, err = c.StartCommit(dataRepo, "master")
	require.NoError(t, err)
	_, err = c.PutFile(dataRepo, "master", "/dir/file", strings.NewReader("bar\n"))
	require.NoError(t, err)
	require.NoError(t, c.FinishCommit(dataRepo, "master"))

	commitIter, err := c.FlushCommit([]*pfs.Commit{client.NewCommit(dataRepo, "master")}, nil)
	require.NoError(t, err)
	commitInfos := collectCommitInfos(t, commitIter)
	require.Equal(t, 1, len(commitInfos))
	var buf bytes.Buffer
	require.NoError(t, c.GetFile(pipeline, "master", "file", 0, 0, &buf))
	require.Equal(t, "foo\nbar\n", buf.String())
}

func TestGarbageCollection(t *testing.T) {
	if testing.Short() {
		t.Skip("Skipping integration tests in short mode")
	}

	if os.Getenv(InCloudEnv) == "" {
		t.Skip("Skipping this test as it can only be run in the cloud.")
	}

	c := getPachClient(t)
	defer require.NoError(t, c.DeleteAll())

	// The objects/tags that are there originally.  We run GC
	// first so that later GC runs doesn't collect objects created
	// by other tests.
	require.NoError(t, c.GarbageCollect())
	originalObjects := getAllObjects(t, c)
	originalTags := getAllTags(t, c)

	dataRepo := uniqueString("TestGarbageCollection")
	pipeline := uniqueString("TestGarbageCollectionPipeline")

	var commit *pfs.Commit
	var err error
	createInputAndPipeline := func() {
		require.NoError(t, c.CreateRepo(dataRepo))

		commit, err = c.StartCommit(dataRepo, "master")
		require.NoError(t, err)
		_, err = c.PutFile(dataRepo, commit.ID, "foo", strings.NewReader("foo"))
		require.NoError(t, err)
		_, err = c.PutFile(dataRepo, commit.ID, "bar", strings.NewReader("bar"))
		require.NoError(t, err)
		require.NoError(t, c.FinishCommit(dataRepo, "master"))

		// This pipeline copies foo and modifies bar
		require.NoError(t, c.CreatePipeline(
			pipeline,
			"",
			[]string{"bash"},
			[]string{
				fmt.Sprintf("cp /pfs/%s/foo /pfs/out/foo", dataRepo),
				fmt.Sprintf("cp /pfs/%s/bar /pfs/out/bar", dataRepo),
				"echo bar >> /pfs/out/bar",
			},
			nil,
			client.NewAtomInput(dataRepo, "/"),
			"",
			false,
		))
		commitIter, err := c.FlushCommit([]*pfs.Commit{commit}, nil)
		require.NoError(t, err)
		commitInfos := collectCommitInfos(t, commitIter)
		require.Equal(t, 1, len(commitInfos))
	}
	createInputAndPipeline()

	objectsBefore := getAllObjects(t, c)
	tagsBefore := getAllTags(t, c)

	// Now delete the output repo and GC
	require.NoError(t, c.DeleteRepo(pipeline, false))
	require.NoError(t, c.GarbageCollect())

	// Check that data still exists in the input repo
	var buf bytes.Buffer
	require.NoError(t, c.GetFile(dataRepo, commit.ID, "foo", 0, 0, &buf))
	require.Equal(t, "foo", buf.String())
	buf.Reset()
	require.NoError(t, c.GetFile(dataRepo, commit.ID, "bar", 0, 0, &buf))
	require.Equal(t, "bar", buf.String())

	// Check that the objects that should be removed have been removed.
	// We should've deleted precisely one object: the tree for the output
	// commit.
	objectsAfter := getAllObjects(t, c)
	tagsAfter := getAllTags(t, c)

	require.Equal(t, len(tagsBefore), len(tagsAfter))
	require.Equal(t, len(objectsBefore), len(objectsAfter)+1)
	objectsBefore = objectsAfter
	tagsBefore = tagsAfter

	// Now delete the pipeline and GC
	require.NoError(t, c.DeletePipeline(pipeline, false))
	require.NoError(t, c.GarbageCollect())

	// We should've deleted one tag since the pipeline has only processed
	// one datum.
	// We should've deleted two objects: one is the object referenced by
	// the tag, and another is the modified "bar" file.
	objectsAfter = getAllObjects(t, c)
	tagsAfter = getAllTags(t, c)

	require.Equal(t, len(tagsBefore), len(tagsAfter)+1)
	require.Equal(t, len(objectsBefore), len(objectsAfter)+2)

	// Now we delete the input repo.
	require.NoError(t, c.DeleteRepo(dataRepo, false))
	require.NoError(t, c.GarbageCollect())

	// Since we've now deleted everything that we created in this test,
	// the tag count and object count should be back to the originals.
	objectsAfter = getAllObjects(t, c)
	tagsAfter = getAllTags(t, c)
	require.Equal(t, len(originalTags), len(tagsAfter))
	require.Equal(t, len(originalObjects), len(objectsAfter))

	// Now we create the pipeline again and check that all data is
	// accessible.  This is important because there used to be a bug
	// where we failed to invalidate the cache such that the objects in
	// the cache were referencing blocks that had been GC-ed.
	createInputAndPipeline()
	buf.Reset()
	require.NoError(t, c.GetFile(dataRepo, commit.ID, "foo", 0, 0, &buf))
	require.Equal(t, "foo", buf.String())
	buf.Reset()
	require.NoError(t, c.GetFile(dataRepo, commit.ID, "bar", 0, 0, &buf))
	require.Equal(t, "bar", buf.String())
	buf.Reset()
	require.NoError(t, c.GetFile(pipeline, "master", "foo", 0, 0, &buf))
	require.Equal(t, "foo", buf.String())
	buf.Reset()
	require.NoError(t, c.GetFile(pipeline, "master", "bar", 0, 0, &buf))
	require.Equal(t, "barbar\n", buf.String())
}

func TestPipelineWithStats(t *testing.T) {
	if testing.Short() {
		t.Skip("Skipping integration tests in short mode")
	}

	c := getPachClient(t)
	defer require.NoError(t, c.DeleteAll())

	dataRepo := uniqueString("TestPipelineWithStats_data")
	require.NoError(t, c.CreateRepo(dataRepo))

	numFiles := 500
	commit1, err := c.StartCommit(dataRepo, "master")
	require.NoError(t, err)
	for i := 0; i < numFiles; i++ {
		_, err = c.PutFile(dataRepo, commit1.ID, fmt.Sprintf("file-%d", i), strings.NewReader(strings.Repeat("foo\n", 100)))
	}
	require.NoError(t, c.FinishCommit(dataRepo, commit1.ID))

	pipeline := uniqueString("pipeline")
	_, err = c.PpsAPIClient.CreatePipeline(context.Background(),
		&pps.CreatePipelineRequest{
			Pipeline: client.NewPipeline(pipeline),
			Transform: &pps.Transform{
				Cmd: []string{"bash"},
				Stdin: []string{
					fmt.Sprintf("cp /pfs/%s/* /pfs/out/", dataRepo),
				},
			},
			Input:       client.NewAtomInput(dataRepo, "/*"),
			EnableStats: true,
			ParallelismSpec: &pps.ParallelismSpec{
				Constant: 4,
			},
		})

	commitIter, err := c.FlushCommit([]*pfs.Commit{commit1}, nil)
	require.NoError(t, err)
	commitInfos := collectCommitInfos(t, commitIter)
	require.Equal(t, 1, len(commitInfos))

	jobs, err := c.ListJob(pipeline, nil, nil)
	require.NoError(t, err)
	require.Equal(t, 1, len(jobs))

	// Check we can list datums before job completion
	resp, err := c.ListDatum(jobs[0].Job.ID, 0, 0)
	require.NoError(t, err)
	require.Equal(t, numFiles, len(resp.DatumInfos))
	require.Equal(t, 1, len(resp.DatumInfos[0].Data))

	// Check we can list datums before job completion w pagination
	resp, err = c.ListDatum(jobs[0].Job.ID, 100, 0)
	require.NoError(t, err)
	require.Equal(t, 100, len(resp.DatumInfos))
	require.Equal(t, int64(numFiles/100), resp.TotalPages)
	require.Equal(t, int64(0), resp.Page)

	// Block on the job being complete before we call ListDatum again so we're
	// sure the datums have actually been processed.
	_, err = c.InspectJob(jobs[0].Job.ID, true)
	require.NoError(t, err)

	resp, err = c.ListDatum(jobs[0].Job.ID, 0, 0)
	require.NoError(t, err)
	require.Equal(t, numFiles, len(resp.DatumInfos))
	require.Equal(t, 1, len(resp.DatumInfos[0].Data))

	for _, datum := range resp.DatumInfos {
		require.NoError(t, err)
		require.Equal(t, pps.DatumState_SUCCESS, datum.State)
	}

	// Make sure inspect-datum works
	datum, err := c.InspectDatum(jobs[0].Job.ID, resp.DatumInfos[0].Datum.ID)
	require.NoError(t, err)
	require.Equal(t, pps.DatumState_SUCCESS, datum.State)
}

func TestPipelineWithStatsFailedDatums(t *testing.T) {
	if testing.Short() {
		t.Skip("Skipping integration tests in short mode")
	}

	c := getPachClient(t)
	defer require.NoError(t, c.DeleteAll())

	dataRepo := uniqueString("TestPipelineWithStatsFailedDatums_data")
	require.NoError(t, c.CreateRepo(dataRepo))

	numFiles := 200
	commit1, err := c.StartCommit(dataRepo, "master")
	require.NoError(t, err)
	for i := 0; i < numFiles; i++ {
		_, err = c.PutFile(dataRepo, commit1.ID, fmt.Sprintf("file-%d", i), strings.NewReader(strings.Repeat("foo\n", 100)))
	}
	require.NoError(t, c.FinishCommit(dataRepo, commit1.ID))

	pipeline := uniqueString("pipeline")
	_, err = c.PpsAPIClient.CreatePipeline(context.Background(),
		&pps.CreatePipelineRequest{
			Pipeline: client.NewPipeline(pipeline),
			Transform: &pps.Transform{
				Cmd: []string{"bash"},
				Stdin: []string{
					"if [ $RANDOM -gt 15000 ]; then exit 1; fi",
					fmt.Sprintf("cp /pfs/%s/* /pfs/out/", dataRepo),
				},
			},
			Input:       client.NewAtomInput(dataRepo, "/*"),
			EnableStats: true,
			ParallelismSpec: &pps.ParallelismSpec{
				Constant: 4,
			},
		})

	_, err = c.FlushCommit([]*pfs.Commit{commit1}, nil)
	require.NoError(t, err)

	// Without this sleep, I get no results from list-job
	// See issue: https://github.com/pachyderm/pachyderm/issues/2181
	time.Sleep(15 * time.Second)
	jobs, err := c.ListJob(pipeline, nil, nil)
	require.NoError(t, err)
	require.Equal(t, 1, len(jobs))
	// Block on the job being complete before we call ListDatum
	_, err = c.InspectJob(jobs[0].Job.ID, true)
	require.NoError(t, err)

	resp, err := c.ListDatum(jobs[0].Job.ID, 0, 0)
	require.NoError(t, err)
	require.Equal(t, numFiles, len(resp.DatumInfos))

	// First entry should be failed
	require.Equal(t, pps.DatumState_FAILED, resp.DatumInfos[0].State)
	// Last entry should be success
	require.Equal(t, pps.DatumState_SUCCESS, resp.DatumInfos[len(resp.DatumInfos)-1].State)

	// Make sure inspect-datum works for failed state
	datum, err := c.InspectDatum(jobs[0].Job.ID, resp.DatumInfos[0].Datum.ID)
	require.NoError(t, err)
	require.Equal(t, pps.DatumState_FAILED, datum.State)
}

func TestPipelineWithStatsPaginated(t *testing.T) {
	if testing.Short() {
		t.Skip("Skipping integration tests in short mode")
	}

	c := getPachClient(t)
	defer require.NoError(t, c.DeleteAll())

	dataRepo := uniqueString("TestPipelineWithStatsPaginated_data")
	require.NoError(t, c.CreateRepo(dataRepo))

	numPages := int64(2)
	pageSize := int64(100)
	numFiles := int(numPages * pageSize)
	commit1, err := c.StartCommit(dataRepo, "master")
	require.NoError(t, err)
	for i := 0; i < numFiles; i++ {
		_, err = c.PutFile(dataRepo, commit1.ID, fmt.Sprintf("file-%d", i), strings.NewReader(strings.Repeat("foo\n", 100)))
	}
	require.NoError(t, c.FinishCommit(dataRepo, commit1.ID))

	pipeline := uniqueString("pipeline")
	_, err = c.PpsAPIClient.CreatePipeline(context.Background(),
		&pps.CreatePipelineRequest{
			Pipeline: client.NewPipeline(pipeline),
			Transform: &pps.Transform{
				Cmd: []string{"bash"},
				Stdin: []string{
					"if [ $RANDOM -gt 15000 ]; then exit 1; fi",
					fmt.Sprintf("cp /pfs/%s/* /pfs/out/", dataRepo),
				},
			},
			Input:       client.NewAtomInput(dataRepo, "/*"),
			EnableStats: true,
			ParallelismSpec: &pps.ParallelismSpec{
				Constant: 4,
			},
		})

	_, err = c.FlushCommit([]*pfs.Commit{commit1}, nil)
	require.NoError(t, err)

	var jobs []*pps.JobInfo
	require.NoError(t, backoff.Retry(func() error {
		jobs, err = c.ListJob(pipeline, nil, nil)
		require.NoError(t, err)
		if len(jobs) != 1 {
			return fmt.Errorf("expected 1 jobs, got %d", len(jobs))
		}
		return nil
	}, backoff.NewTestingBackOff()))

	// Block on the job being complete before we call ListDatum
	_, err = c.InspectJob(jobs[0].Job.ID, true)
	require.NoError(t, err)

	resp, err := c.ListDatum(jobs[0].Job.ID, pageSize, 0)
	require.NoError(t, err)
	require.Equal(t, pageSize, int64(len(resp.DatumInfos)))
	require.Equal(t, int64(numFiles)/pageSize, resp.TotalPages)

	// First entry should be failed
	require.Equal(t, pps.DatumState_FAILED, resp.DatumInfos[0].State)

	resp, err = c.ListDatum(jobs[0].Job.ID, pageSize, int64(numPages-1))
	require.NoError(t, err)
	require.Equal(t, pageSize, int64(len(resp.DatumInfos)))
	require.Equal(t, int64(int64(numFiles)/pageSize-1), resp.Page)

	// Last entry should be success
	require.Equal(t, pps.DatumState_SUCCESS, resp.DatumInfos[len(resp.DatumInfos)-1].State)

	// Make sure we get error when requesting pages too high
	resp, err = c.ListDatum(jobs[0].Job.ID, pageSize, int64(numPages))
	require.YesError(t, err)
}

func TestPipelineWithStatsAcrossJobs(t *testing.T) {
	if testing.Short() {
		t.Skip("Skipping integration tests in short mode")
	}

	c := getPachClient(t)
	defer require.NoError(t, c.DeleteAll())

	dataRepo := uniqueString("TestPipelineWithStatsAcrossJobs_data")
	require.NoError(t, c.CreateRepo(dataRepo))

	numFiles := 500
	commit1, err := c.StartCommit(dataRepo, "master")
	require.NoError(t, err)
	for i := 0; i < numFiles; i++ {
		_, err = c.PutFile(dataRepo, commit1.ID, fmt.Sprintf("foo-%d", i), strings.NewReader(strings.Repeat("foo\n", 100)))
	}
	require.NoError(t, c.FinishCommit(dataRepo, commit1.ID))

	commit2, err := c.StartCommit(dataRepo, "master")
	require.NoError(t, err)
	for i := 0; i < numFiles; i++ {
		_, err = c.PutFile(dataRepo, commit2.ID, fmt.Sprintf("bar-%d", i), strings.NewReader(strings.Repeat("bar\n", 100)))
	}
	require.NoError(t, c.FinishCommit(dataRepo, commit2.ID))

	pipeline := uniqueString("StatsAcrossJobs")
	_, err = c.PpsAPIClient.CreatePipeline(context.Background(),
		&pps.CreatePipelineRequest{
			Pipeline: client.NewPipeline(pipeline),
			Transform: &pps.Transform{
				Cmd: []string{"bash"},
				Stdin: []string{
					fmt.Sprintf("cp /pfs/%s/* /pfs/out/", dataRepo),
				},
			},
			Input:       client.NewAtomInput(dataRepo, "/*"),
			EnableStats: true,
			ParallelismSpec: &pps.ParallelismSpec{
				Constant: 4,
			},
		})

	commitIter, err := c.FlushCommit([]*pfs.Commit{commit1}, nil)
	require.NoError(t, err)
	commitInfos := collectCommitInfos(t, commitIter)
	require.Equal(t, 1, len(commitInfos))

	jobs, err := c.ListJob(pipeline, nil, nil)
	require.NoError(t, err)
	require.Equal(t, 1, len(jobs))

	// Block on the job being complete before we call ListDatum
	_, err = c.InspectJob(jobs[0].Job.ID, true)
	require.NoError(t, err)

	resp, err := c.ListDatum(jobs[0].Job.ID, 0, 0)
	require.NoError(t, err)
	require.Equal(t, numFiles, len(resp.DatumInfos))

	datum, err := c.InspectDatum(jobs[0].Job.ID, resp.DatumInfos[0].Datum.ID)
	require.NoError(t, err)
	require.Equal(t, pps.DatumState_SUCCESS, datum.State)

	commitIter, err = c.FlushCommit([]*pfs.Commit{commit2}, nil)
	require.NoError(t, err)
	commitInfos = collectCommitInfos(t, commitIter)
	require.Equal(t, 1, len(commitInfos))

	jobs, err = c.ListJob(pipeline, nil, nil)
	require.NoError(t, err)
	require.Equal(t, 2, len(jobs))

	// Block on the job being complete before we call ListDatum
	_, err = c.InspectJob(jobs[0].Job.ID, true)
	require.NoError(t, err)

	resp, err = c.ListDatum(jobs[0].Job.ID, 0, 0)
	require.NoError(t, err)
	// we should see all the datums from the first job (which should be skipped)
	// in addition to all the new datums processed in this job
	require.Equal(t, numFiles*2, len(resp.DatumInfos))

	datum, err = c.InspectDatum(jobs[0].Job.ID, resp.DatumInfos[0].Datum.ID)
	require.NoError(t, err)
	require.Equal(t, pps.DatumState_SUCCESS, datum.State)
	// Test datums marked as skipped correctly
	// (also tests list datums are sorted by state)
	datum, err = c.InspectDatum(jobs[0].Job.ID, resp.DatumInfos[numFiles].Datum.ID)
	require.NoError(t, err)
	require.Equal(t, pps.DatumState_SKIPPED, datum.State)
}

func TestPipelineWithStatsSkippedEdgeCase(t *testing.T) {
	// If I add a file in commit1, delete it in commit2, add it again in commit 3 ...
	// the datum will be marked as success on the 3rd job, even though it should be marked as skipped
	if testing.Short() {
		t.Skip("Skipping integration tests in short mode")
	}

	c := getPachClient(t)
	defer require.NoError(t, c.DeleteAll())

	dataRepo := uniqueString("TestPipelineWithStatsSkippedEdgeCase_data")
	require.NoError(t, c.CreateRepo(dataRepo))

	numFiles := 10
	commit1, err := c.StartCommit(dataRepo, "master")
	require.NoError(t, err)
	for i := 0; i < numFiles; i++ {
		_, err = c.PutFile(dataRepo, commit1.ID, fmt.Sprintf("file-%d", i), strings.NewReader(strings.Repeat("foo\n", 100)))
	}
	require.NoError(t, c.FinishCommit(dataRepo, commit1.ID))
	commit2, err := c.StartCommit(dataRepo, "master")
	require.NoError(t, err)
	err = c.DeleteFile(dataRepo, commit2.ID, "file-0")
	require.NoError(t, c.FinishCommit(dataRepo, commit2.ID))
	commit3, err := c.StartCommit(dataRepo, "master")
	require.NoError(t, err)
	_, err = c.PutFile(dataRepo, commit3.ID, "file-0", strings.NewReader(strings.Repeat("foo\n", 100)))
	require.NoError(t, c.FinishCommit(dataRepo, commit3.ID))

	pipeline := uniqueString("StatsEdgeCase")
	_, err = c.PpsAPIClient.CreatePipeline(context.Background(),
		&pps.CreatePipelineRequest{
			Pipeline: client.NewPipeline(pipeline),
			Transform: &pps.Transform{
				Cmd: []string{"bash"},
				Stdin: []string{
					fmt.Sprintf("cp /pfs/%s/* /pfs/out/", dataRepo),
				},
			},
			Input:       client.NewAtomInput(dataRepo, "/*"),
			EnableStats: true,
			ParallelismSpec: &pps.ParallelismSpec{
				Constant: 4,
			},
		})

	commitIter, err := c.FlushCommit([]*pfs.Commit{commit1}, nil)
	require.NoError(t, err)
	commitInfos := collectCommitInfos(t, commitIter)
	require.Equal(t, 1, len(commitInfos))

	jobs, err := c.ListJob(pipeline, nil, nil)
	require.NoError(t, err)
	require.Equal(t, 1, len(jobs))

	// Block on the job being complete before we call ListDatum
	_, err = c.InspectJob(jobs[0].Job.ID, true)
	require.NoError(t, err)
	resp, err := c.ListDatum(jobs[0].Job.ID, 0, 0)
	require.NoError(t, err)
	require.Equal(t, numFiles, len(resp.DatumInfos))

	for _, datum := range resp.DatumInfos {
		require.NoError(t, err)
		require.Equal(t, pps.DatumState_SUCCESS, datum.State)
	}

	// Make sure inspect-datum works
	datum, err := c.InspectDatum(jobs[0].Job.ID, resp.DatumInfos[0].Datum.ID)
	require.NoError(t, err)
	require.Equal(t, pps.DatumState_SUCCESS, datum.State)

	commitIter, err = c.FlushCommit([]*pfs.Commit{commit3}, nil)
	require.NoError(t, err)
	commitInfos = collectCommitInfos(t, commitIter)
	require.Equal(t, 1, len(commitInfos))

	jobs, err = c.ListJob(pipeline, nil, nil)
	require.NoError(t, err)
	require.Equal(t, 3, len(jobs))

	// Block on the job being complete before we call ListDatum
	_, err = c.InspectJob(jobs[0].Job.ID, true)
	require.NoError(t, err)
	resp, err = c.ListDatum(jobs[0].Job.ID, 0, 0)
	require.NoError(t, err)
	require.Equal(t, numFiles, len(resp.DatumInfos))

	var states []interface{}
	for _, datum := range resp.DatumInfos {
		require.Equal(t, pps.DatumState_SKIPPED, datum.State)
		states = append(states, datum.State)
	}
}

func TestIncrementalSharedProvenance(t *testing.T) {
	if testing.Short() {
		t.Skip("Skipping integration tests in short mode")
	}

	c := getPachClient(t)
	defer require.NoError(t, c.DeleteAll())

	dataRepo := uniqueString("TestIncrementalSharedProvenance_data")
	require.NoError(t, c.CreateRepo(dataRepo))

	pipeline1 := uniqueString("pipeline1")
	require.NoError(t, c.CreatePipeline(
		pipeline1,
		"",
		[]string{"true"},
		nil,
		&pps.ParallelismSpec{
			Constant: 1,
		},
		client.NewAtomInput(dataRepo, "/"),
		"",
		false,
	))
	pipeline2 := uniqueString("pipeline2")
	_, err := c.PpsAPIClient.CreatePipeline(
		context.Background(),
		&pps.CreatePipelineRequest{
			Pipeline: client.NewPipeline(pipeline2),
			Transform: &pps.Transform{
				Cmd: []string{"true"},
			},
			ParallelismSpec: &pps.ParallelismSpec{
				Constant: 1,
			},
			Input: client.NewCrossInput(
				client.NewAtomInput(dataRepo, "/"),
				client.NewAtomInput(pipeline1, "/"),
			),
			Incremental: true,
		})
	require.YesError(t, err)
	pipeline3 := uniqueString("pipeline3")
	require.NoError(t, c.CreatePipeline(
		pipeline3,
		"",
		[]string{"true"},
		nil,
		&pps.ParallelismSpec{
			Constant: 1,
		},
		client.NewAtomInput(dataRepo, "/"),
		"",
		false,
	))
	pipeline4 := uniqueString("pipeline4")
	_, err = c.PpsAPIClient.CreatePipeline(
		context.Background(),
		&pps.CreatePipelineRequest{
			Pipeline: client.NewPipeline(pipeline4),
			Transform: &pps.Transform{
				Cmd: []string{"true"},
			},
			ParallelismSpec: &pps.ParallelismSpec{
				Constant: 1,
			},
			Input: client.NewCrossInput(
				client.NewAtomInput(pipeline1, "/"),
				client.NewAtomInput(pipeline3, "/"),
			),
			Incremental: true,
		})
	require.YesError(t, err)
}

func TestSkippedDatums(t *testing.T) {
	if testing.Short() {
		t.Skip("Skipping integration tests in short mode")
	}

	c := getPachClient(t)
	defer require.NoError(t, c.DeleteAll())
	// create repos
	dataRepo := uniqueString("TestPipeline_data")
	require.NoError(t, c.CreateRepo(dataRepo))
	// create pipeline
	pipelineName := uniqueString("pipeline")
	//	require.NoError(t, c.CreatePipeline(
	_, err := c.PpsAPIClient.CreatePipeline(context.Background(),
		&pps.CreatePipelineRequest{
			Pipeline: client.NewPipeline(pipelineName),
			Transform: &pps.Transform{
				Cmd: []string{"bash"},
				Stdin: []string{
					fmt.Sprintf("cp /pfs/%s/* /pfs/out/", dataRepo),
				},
			},
			ParallelismSpec: &pps.ParallelismSpec{
				Constant: 1,
			},
			Input:       client.NewAtomInput(dataRepo, "/*"),
			EnableStats: true,
		})
	require.NoError(t, err)
	// Do first commit to repo
	commit1, err := c.StartCommit(dataRepo, "master")
	require.NoError(t, err)
	_, err = c.PutFile(dataRepo, commit1.ID, "file", strings.NewReader("foo\n"))
	require.NoError(t, err)
	require.NoError(t, c.FinishCommit(dataRepo, commit1.ID))
	commitInfoIter, err := c.FlushCommit([]*pfs.Commit{client.NewCommit(dataRepo, commit1.ID)}, nil)
	require.NoError(t, err)
	commitInfos := collectCommitInfos(t, commitInfoIter)
	require.Equal(t, 1, len(commitInfos))
	var buffer bytes.Buffer
	require.NoError(t, c.GetFile(commitInfos[0].Commit.Repo.Name, commitInfos[0].Commit.ID, "file", 0, 0, &buffer))
	require.Equal(t, "foo\n", buffer.String())
	// Do second commit to repo
	commit2, err := c.StartCommit(dataRepo, "master")
	require.NoError(t, err)
	_, err = c.PutFile(dataRepo, commit2.ID, "file2", strings.NewReader("bar\n"))
	require.NoError(t, err)
	require.NoError(t, c.FinishCommit(dataRepo, commit2.ID))
	commitInfoIter, err = c.FlushCommit([]*pfs.Commit{client.NewCommit(dataRepo, "master")}, nil)
	require.NoError(t, err)
	commitInfos = collectCommitInfos(t, commitInfoIter)
	require.Equal(t, 1, len(commitInfos))
	/*
		jobs, err := c.ListJob(pipelineName, nil, nil)
		require.NoError(t, err)
		require.Equal(t, 2, len(jobs))

		datums, err := c.ListDatum(jobs[1].Job.ID)
		fmt.Printf("got datums: %v\n", datums)
		require.NoError(t, err)
		require.Equal(t, 2, len(datums))

		datum, err := c.InspectDatum(jobs[1].Job.ID, datums[0].ID)
		require.NoError(t, err)
		require.Equal(t, pps.DatumState_SUCCESS, datum.State)
	*/
}

func TestOpencvDemo(t *testing.T) {
	t.Skip("flaky")
	if testing.Short() {
		t.Skip("Skipping integration tests in short mode")
	}

	c := getPachClient(t)
	defer require.NoError(t, c.DeleteAll())
	require.NoError(t, c.CreateRepo("images"))
	commit, err := c.StartCommit("images", "master")
	require.NoError(t, err)
	require.NoError(t, c.PutFileURL("images", "master", "46Q8nDz.jpg", "http://imgur.com/46Q8nDz.jpg", false, false))
	require.NoError(t, c.FinishCommit("images", "master"))
	bytes, err := ioutil.ReadFile("../../doc/examples/opencv/edges.json")
	require.NoError(t, err)
	createPipelineRequest := &pps.CreatePipelineRequest{}
	require.NoError(t, json.Unmarshal(bytes, createPipelineRequest))
	_, err = c.PpsAPIClient.CreatePipeline(context.Background(), createPipelineRequest)
	require.NoError(t, err)
	bytes, err = ioutil.ReadFile("../../doc/examples/opencv/montage.json")
	require.NoError(t, err)
	createPipelineRequest = &pps.CreatePipelineRequest{}
	require.NoError(t, json.Unmarshal(bytes, createPipelineRequest))
	_, err = c.PpsAPIClient.CreatePipeline(context.Background(), createPipelineRequest)
	require.NoError(t, err)
	commitIter, err := c.FlushCommit([]*pfs.Commit{commit}, nil)
	require.NoError(t, err)
	commitInfos := collectCommitInfos(t, commitIter)
	require.Equal(t, 2, len(commitInfos))
}

func TestCronPipeline(t *testing.T) {
	if testing.Short() {
		t.Skip("Skipping integration tests in short mode")
	}

	c := getPachClient(t)
	defer require.NoError(t, c.DeleteAll())
	pipeline1 := uniqueString("cron1")
	require.NoError(t, c.CreatePipeline(
		pipeline1,
		"",
		[]string{"cp", "/pfs/time/time", "/pfs/out/time"},
		nil,
		nil,
		client.NewCronInput("time", "@every 20s"),
		"",
		false,
	))
	pipeline2 := uniqueString("cron2")
	require.NoError(t, c.CreatePipeline(
		pipeline2,
		"",
		[]string{"cp", fmt.Sprintf("/pfs/%s/time", pipeline1), "/pfs/out/time"},
		nil,
		nil,
		client.NewAtomInput(pipeline1, "/*"),
		"",
		false,
	))

	repo := fmt.Sprintf("%s_%s", pipeline1, "time")
	ctx, cancel := context.WithTimeout(context.Background(), time.Second*30)
	defer cancel() //cleanup resources
	iter, err := c.WithCtx(ctx).SubscribeCommit(repo, "master", "")
	require.NoError(t, err)
	commitInfo, err := iter.Next()
	require.NoError(t, err)

	commitIter, err := c.FlushCommit([]*pfs.Commit{commitInfo.Commit}, nil)
	require.NoError(t, err)
	commitInfos := collectCommitInfos(t, commitIter)
	require.Equal(t, 2, len(commitInfos))

	dataRepo := uniqueString("TestCronPipeline_data")
	require.NoError(t, c.CreateRepo(dataRepo))
	pipeline3 := uniqueString("cron3")
	require.NoError(t, c.CreatePipeline(
		pipeline3,
		"",
		[]string{"bash"},
		[]string{
			"cp /pfs/time/time /pfs/out/time",
			fmt.Sprintf("cp /pfs/%s/file /pfs/out/file", dataRepo),
		},
		nil,
		client.NewCrossInput(
			client.NewCronInput("time", "@every 20s"),
			client.NewAtomInput(dataRepo, "/"),
		),
		"",
		false,
	))
	dataCommit, err := c.StartCommit(dataRepo, "master")
	require.NoError(t, err)
	_, err = c.PutFile(dataRepo, "master", "file", strings.NewReader("file"))
	require.NoError(t, c.FinishCommit(dataRepo, "master"))

	repo = fmt.Sprintf("%s_%s", pipeline3, "time")
	ctx, cancel = context.WithTimeout(context.Background(), time.Second*30)
	defer cancel() //cleanup resources
	iter, err = c.WithCtx(ctx).SubscribeCommit(repo, "master", "")
	require.NoError(t, err)
	commitInfo, err = iter.Next()
	require.NoError(t, err)

	commitIter, err = c.FlushCommit([]*pfs.Commit{dataCommit, commitInfo.Commit}, nil)
	require.NoError(t, err)
	commitInfos = collectCommitInfos(t, commitIter)
	require.Equal(t, 1, len(commitInfos))
}

func TestSelfReferentialPipeline(t *testing.T) {
	if testing.Short() {
		t.Skip("Skipping integration tests in short mode")
	}

	c := getPachClient(t)
	defer require.NoError(t, c.DeleteAll())
	pipeline := uniqueString("pipeline")
	require.YesError(t, c.CreatePipeline(
		pipeline,
		"",
		[]string{"true"},
		nil,
		nil,
		client.NewAtomInput(pipeline, "/"),
		"",
		false,
	))
}

func TestPipelineBadImage(t *testing.T) {
	if testing.Short() {
		t.Skip("Skipping integration tests in short mode")
	}

	c := getPachClient(t)
	defer require.NoError(t, c.DeleteAll())
	pipeline1 := uniqueString("bad_pipeline")
	require.NoError(t, c.CreatePipeline(
		pipeline1,
		"BadImage",
		[]string{"true"},
		nil,
		nil,
		client.NewCronInput("time", "@every 20s"),
		"",
		false,
	))
	pipeline2 := uniqueString("bad_pipeline")
	require.NoError(t, c.CreatePipeline(
		pipeline2,
		"bs/badimage:vcrap",
		[]string{"true"},
		nil,
		nil,
		client.NewCronInput("time", "@every 20s"),
		"",
		false,
	))
	require.NoError(t, backoff.Retry(func() error {
		for _, pipeline := range []string{pipeline1, pipeline2} {
			pipelineInfo, err := c.InspectPipeline(pipeline)
			if err != nil {
				return err
			}
			if pipelineInfo.State != pps.PipelineState_PIPELINE_FAILURE {
				return fmt.Errorf("pipeline %s should have failed", pipeline)
			}
			require.True(t, pipelineInfo.Reason != "")
		}
		return nil
	}, backoff.NewTestingBackOff()))
}

func TestFixPipeline(t *testing.T) {
	if testing.Short() {
		t.Skip("Skipping integration tests in short mode")
	}

	c := getPachClient(t)
	defer require.NoError(t, c.DeleteAll())
	// create repos
	dataRepo := uniqueString("TestFixPipeline_data")
	require.NoError(t, c.CreateRepo(dataRepo))
	_, err := c.StartCommit(dataRepo, "master")
	require.NoError(t, err)
	_, err = c.PutFile(dataRepo, "master", "file", strings.NewReader("1"))
	require.NoError(t, err)
	require.NoError(t, c.FinishCommit(dataRepo, "master"))
	pipelineName := uniqueString("TestFixPipeline_pipeline")
	require.NoError(t, c.CreatePipeline(
		pipelineName,
		"",
		[]string{"exit 1"},
		nil,
		&pps.ParallelismSpec{
			Constant: 1,
		},
		client.NewAtomInput(dataRepo, "/*"),
		"",
		false,
	))

	require.NoError(t, backoff.Retry(func() error {
		jobInfos, err := c.ListJob(pipelineName, nil, nil)
		require.NoError(t, err)
		if len(jobInfos) != 1 {
			return fmt.Errorf("expected 1 jobs, got %d", len(jobInfos))
		}
		jobInfo, err := c.InspectJob(jobInfos[0].Job.ID, true)
		require.NoError(t, err)
		require.Equal(t, pps.JobState_JOB_FAILURE, jobInfo.State)
		return nil
	}, backoff.NewTestingBackOff()))

	// Update the pipeline, this will not create a new pipeline as reprocess
	// isn't set to true.
	require.NoError(t, c.CreatePipeline(
		pipelineName,
		"",
		[]string{"bash"},
		[]string{"echo bar >/pfs/out/file"},
		&pps.ParallelismSpec{
			Constant: 1,
		},
		client.NewAtomInput(dataRepo, "/*"),
		"",
		true,
	))

	require.NoError(t, backoff.Retry(func() error {
		jobInfos, err := c.ListJob(pipelineName, nil, nil)
		require.NoError(t, err)
		if len(jobInfos) != 2 {
			return fmt.Errorf("expected 2 jobs, got %d", len(jobInfos))
		}
		jobInfo, err := c.InspectJob(jobInfos[0].Job.ID, true)
		require.NoError(t, err)
		require.Equal(t, pps.JobState_JOB_SUCCESS, jobInfo.State)
		return nil
	}, backoff.NewTestingBackOff()))
}

func TestListJobOutput(t *testing.T) {
	if testing.Short() {
		t.Skip("Skipping integration tests in short mode")
	}
	c := getPachClient(t)

	dataRepo := uniqueString("TestListJobOutput_data")
	require.NoError(t, c.CreateRepo(dataRepo))

	commit1, err := c.StartCommit(dataRepo, "master")
	require.NoError(t, err)
	_, err = c.PutFile(dataRepo, commit1.ID, "file", strings.NewReader("foo"))
	require.NoError(t, err)
	require.NoError(t, c.FinishCommit(dataRepo, commit1.ID))

	pipeline := uniqueString("pipeline")
	require.NoError(t, c.CreatePipeline(
		pipeline,
		"",
		[]string{"bash"},
		[]string{
			fmt.Sprintf("cp /pfs/%s/* /pfs/out/", dataRepo),
		},
		&pps.ParallelismSpec{
			Constant: 4,
		},
		client.NewAtomInput(dataRepo, "/*"),
		"",
		false,
	))

	commitIter, err := c.FlushCommit([]*pfs.Commit{commit1}, nil)
	require.NoError(t, err)
	commitInfos := collectCommitInfos(t, commitIter)
	require.Equal(t, 1, len(commitInfos))

	require.NoError(t, backoff.Retry(func() error {
		jobInfos, err := c.ListJob("", nil, commitInfos[0].Commit)
		if err != nil {
			return err
		}
		if len(jobInfos) != 1 {
			return fmt.Errorf("expected 1 job")
		}
		return nil
	}, backoff.NewTestingBackOff()))
}

func TestPipelineEnvVarAlias(t *testing.T) {
	if testing.Short() {
		t.Skip("Skipping integration tests in short mode")
	}

	c := getPachClient(t)
	defer require.NoError(t, c.DeleteAll())

	dataRepo := uniqueString("TestPipelineEnvVarAlias_data")
	require.NoError(t, c.CreateRepo(dataRepo))

	numFiles := 10
	commit1, err := c.StartCommit(dataRepo, "master")
	require.NoError(t, err)
	for i := 0; i < numFiles; i++ {
		_, err = c.PutFile(dataRepo, commit1.ID, fmt.Sprintf("file-%d", i), strings.NewReader(fmt.Sprintf("%d", i)))
	}
	require.NoError(t, c.FinishCommit(dataRepo, commit1.ID))

	pipeline := uniqueString("pipeline")
	require.NoError(t, c.CreatePipeline(
		pipeline,
		"",
		[]string{"bash"},
		[]string{
			"env",
			fmt.Sprintf("cp $%s /pfs/out/", dataRepo),
		},
		nil,
		client.NewAtomInput(dataRepo, "/*"),
		"",
		false,
	))

	commitIter, err := c.FlushCommit([]*pfs.Commit{commit1}, nil)
	require.NoError(t, err)
	commitInfos := collectCommitInfos(t, commitIter)
	require.Equal(t, 1, len(commitInfos))

	for i := 0; i < numFiles; i++ {
		var buf bytes.Buffer
		require.NoError(t, c.GetFile(commitInfos[0].Commit.Repo.Name, commitInfos[0].Commit.ID, fmt.Sprintf("file-%d", i), 0, 0, &buf))
		require.Equal(t, fmt.Sprintf("%d", i), buf.String())
	}
}

func TestMaxQueueSize(t *testing.T) {
	t.Skip("flaky")
	if testing.Short() {
		t.Skip("Skipping integration tests in short mode")
	}
	c := getPachClient(t)

	dataRepo := uniqueString("TestMaxQueueSize_data")
	require.NoError(t, c.CreateRepo(dataRepo))

	commit1, err := c.StartCommit(dataRepo, "master")
	require.NoError(t, err)
	for i := 0; i < 20; i++ {
		_, err = c.PutFile(dataRepo, commit1.ID, fmt.Sprintf("file%d", i), strings.NewReader("foo"))
		require.NoError(t, err)
	}
	require.NoError(t, c.FinishCommit(dataRepo, commit1.ID))

	pipeline := uniqueString("pipeline")
	// This pipeline sleeps for 10 secs per datum
	_, err = c.PpsAPIClient.CreatePipeline(
		context.Background(),
		&pps.CreatePipelineRequest{
			Pipeline: client.NewPipeline(pipeline),
			Transform: &pps.Transform{
				Cmd: []string{"bash"},
				Stdin: []string{
					"sleep 10",
				},
			},
			Input: client.NewAtomInput(dataRepo, "/*"),
			ParallelismSpec: &pps.ParallelismSpec{
				Constant: 2,
			},
			MaxQueueSize: 1,
		})
	require.NoError(t, err)
	// Get job info 2x/sec for 20s until we confirm two workers for the current job
	require.NoError(t, backoff.Retry(func() error {
		jobs, err := c.ListJob(pipeline, nil, nil)
		if err != nil {
			return fmt.Errorf("could not list job: %s", err.Error())
		}
		if len(jobs) == 0 {
			return fmt.Errorf("failed to find job")
		}
		jobInfo, err := c.InspectJob(jobs[0].Job.ID, false)
		if err != nil {
			return fmt.Errorf("could not inspect job: %s", err.Error())
		}
		if len(jobInfo.WorkerStatus) != 2 {
			return fmt.Errorf("incorrect number of statuses: %v", len(jobInfo.WorkerStatus))
		}
		for _, status := range jobInfo.WorkerStatus {
			if status.QueueSize > 1 {
				return fmt.Errorf("queue size too big")
			}
		}
		return nil
	}, backoff.RetryEvery(500*time.Millisecond).For(20*time.Second)))
}

func TestHTTPAuth(t *testing.T) {
	if testing.Short() {
		t.Skip("Skipping integration tests in short mode")
	}
	c := getPachClient(t)

	clientAddr := c.GetAddress()
	host, _, err := net.SplitHostPort(clientAddr)
	port, ok := os.LookupEnv("PACHD_SERVICE_PORT_API_HTTP_PORT")
	if !ok {
		port = "30652" // default NodePort port for Pachd's HTTP API
	}
	httpAPIAddr := net.JoinHostPort(host, port)

	// Try to login
	token := "abbazabbadoo"
	form := url.Values{}
	form.Add("Token", token)
	req, err := http.NewRequest("POST", fmt.Sprintf("http://%s/v1/auth/login", httpAPIAddr), strings.NewReader(form.Encode()))
	req.Header.Add("Content-Type", "application/x-www-form-urlencoded")
	require.NoError(t, err)
	httpClient := &http.Client{}
	resp, err := httpClient.Do(req)
	require.NoError(t, err)
	defer resp.Body.Close()
	require.Equal(t, 1, len(resp.Cookies()))
	require.Equal(t, auth.ContextTokenKey, resp.Cookies()[0].Name)
	require.Equal(t, "*", resp.Header.Get("Access-Control-Allow-Origin"))
	require.Equal(t, token, resp.Cookies()[0].Value)

	// Try to logout
	req, err = http.NewRequest("POST", fmt.Sprintf("http://%s/v1/auth/logout", httpAPIAddr), nil)
	require.NoError(t, err)
	resp, err = httpClient.Do(req)
	require.NoError(t, err)
	defer resp.Body.Close()
	require.Equal(t, 1, len(resp.Cookies()))
	require.Equal(t, auth.ContextTokenKey, resp.Cookies()[0].Name)
	require.Equal(t, "*", resp.Header.Get("Access-Control-Allow-Origin"))
	// The cookie should be unset now
	require.Equal(t, "", resp.Cookies()[0].Value)

	// Make sure we get 404s for non existent routes
	req, err = http.NewRequest("POST", fmt.Sprintf("http://%s/v1/auth/logoutzz", httpAPIAddr), nil)
	require.NoError(t, err)
	resp, err = httpClient.Do(req)
	require.NoError(t, err)
	require.Equal(t, 404, resp.StatusCode)
}

func TestHTTPGetFile(t *testing.T) {
	if testing.Short() {
		t.Skip("Skipping integration tests in short mode")
	}
	c := getPachClient(t)

	dataRepo := uniqueString("TestHTTPGetFile_data")
	require.NoError(t, c.CreateRepo(dataRepo))

	commit1, err := c.StartCommit(dataRepo, "master")
	require.NoError(t, err)
	_, err = c.PutFile(dataRepo, commit1.ID, "file", strings.NewReader("foo"))
	f, err := os.Open("../../etc/testing/artifacts/giphy.gif")
	require.NoError(t, err)
	_, err = c.PutFile(dataRepo, commit1.ID, "giphy.gif", f)
	require.NoError(t, err)
	require.NoError(t, c.FinishCommit(dataRepo, commit1.ID))

	clientAddr := c.GetAddress()
	host, _, err := net.SplitHostPort(clientAddr)
	port, ok := os.LookupEnv("PACHD_SERVICE_PORT_API_HTTP_PORT")
	if !ok {
		port = "30652" // default NodePort port for Pachd's HTTP API
	}
	httpAPIAddr := net.JoinHostPort(host, port)

	// Try to get raw contents
	resp, err := http.Get(fmt.Sprintf("http://%s/v1/pfs/repos/%v/commits/%v/files/file", httpAPIAddr, dataRepo, commit1.ID))
	require.NoError(t, err)
	defer resp.Body.Close()
	contents, err := ioutil.ReadAll(resp.Body)
	require.NoError(t, err)
	require.Equal(t, "foo", string(contents))
	contentDisposition := resp.Header.Get("Content-Disposition")
	require.Equal(t, "", contentDisposition)

	// Try to get file for downloading
	resp, err = http.Get(fmt.Sprintf("http://%s/v1/pfs/repos/%v/commits/%v/files/file?download=true", httpAPIAddr, dataRepo, commit1.ID))
	require.NoError(t, err)
	defer resp.Body.Close()
	contents, err = ioutil.ReadAll(resp.Body)
	require.NoError(t, err)
	require.Equal(t, "foo", string(contents))
	contentDisposition = resp.Header.Get("Content-Disposition")
	require.Equal(t, "attachment; filename=\"file\"", contentDisposition)

	// Make sure MIME type is set
	resp, err = http.Get(fmt.Sprintf("http://%s/v1/pfs/repos/%v/commits/%v/files/giphy.gif", httpAPIAddr, dataRepo, commit1.ID))
	require.NoError(t, err)
	defer resp.Body.Close()
	contentDisposition = resp.Header.Get("Content-Type")
	require.Equal(t, "image/gif", contentDisposition)
}

func TestService(t *testing.T) {
	if testing.Short() {
		t.Skip("Skipping integration tests in short mode")
	}
	c := getPachClient(t)

	dataRepo := uniqueString("TestService_data")
	require.NoError(t, c.CreateRepo(dataRepo))

	commit1, err := c.StartCommit(dataRepo, "master")
	_, err = c.PutFile(dataRepo, commit1.ID, "file1", strings.NewReader("foo"))
	require.NoError(t, err)
	require.NoError(t, c.FinishCommit(dataRepo, commit1.ID))

	pipeline := uniqueString("pipelineservice")
	// This pipeline sleeps for 10 secs per datum
	require.NoError(t, c.CreatePipelineService(
		pipeline,
		"trinitronx/python-simplehttpserver",
		[]string{"sh"},
		[]string{
			"cd /pfs",
			"exec python -m SimpleHTTPServer 8000",
		},
		&pps.ParallelismSpec{
			Constant: 1,
		},
		client.NewAtomInput(dataRepo, "/"),
		false,
		8000,
		31800,
	))
	time.Sleep(10 * time.Second)

	// Lookup the address for 'pipelineservice' (different inside vs outside k8s)
	serviceAddr := func() string {
		// Hack: detect if running inside the cluster by looking for this env var
		if _, ok := os.LookupEnv("KUBERNETES_PORT"); !ok {
			// Outside cluster: Re-use external IP and external port defined above
			clientAddr := c.GetAddress()
			host, _, err := net.SplitHostPort(clientAddr)
			require.NoError(t, err)
			return net.JoinHostPort(host, "31800")
		}
		// Get k8s service corresponding to pachyderm service above--must access
		// via internal cluster IP, but we don't know what that is
		var address string
		kubeClient := getKubeClient(t)
		backoff.Retry(func() error {
			svcs, err := kubeClient.CoreV1().Services("default").List(metav1.ListOptions{})
			require.NoError(t, err)
			for _, svc := range svcs.Items {
				// Pachyderm actually generates two services for pipelineservice: one
				// for pachyderm (a ClusterIP service) and one for the user container
				// (a NodePort service, which is the one we want)
				rightName := strings.Contains(svc.Name, "pipelineservice")
				rightType := svc.Spec.Type == v1.ServiceTypeNodePort
				if !rightName || !rightType {
					continue
				}
				host := svc.Spec.ClusterIP
				port := fmt.Sprintf("%d", svc.Spec.Ports[0].Port)
				address = net.JoinHostPort(host, port)
				return nil
			}
			return fmt.Errorf("no matching k8s service found")
		}, backoff.NewTestingBackOff())

		require.NotEqual(t, "", address)
		return address
	}()

	require.NoError(t, backoff.Retry(func() error {
		resp, err := http.Get(fmt.Sprintf("http://%s/%s/file1", serviceAddr, dataRepo))
		if err != nil {
			return err
		}
		if resp.StatusCode != 200 {
			return fmt.Errorf("GET returned %d", resp.StatusCode)
		}
		content, err := ioutil.ReadAll(resp.Body)
		if err != nil {
			return err
		}
		if string(content) != "foo" {
			return fmt.Errorf("wrong content for file1: expected foo, got %s", string(content))
		}
		return nil
	}, backoff.NewTestingBackOff()))

	commit2, err := c.StartCommit(dataRepo, "master")
	_, err = c.PutFile(dataRepo, commit2.ID, "file2", strings.NewReader("bar"))
	require.NoError(t, err)
	require.NoError(t, c.FinishCommit(dataRepo, commit2.ID))

	require.NoError(t, backoff.Retry(func() error {
		resp, err := http.Get(fmt.Sprintf("http://%s/%s/file2", serviceAddr, dataRepo))
		if err != nil {
			return err
		}
		if resp.StatusCode != 200 {
			return fmt.Errorf("GET returned %d", resp.StatusCode)
		}
		content, err := ioutil.ReadAll(resp.Body)
		if err != nil {
			return err
		}
		if string(content) != "bar" {
			return fmt.Errorf("wrong content for file2: expected bar, got %s", string(content))
		}
		return nil
	}, backoff.NewTestingBackOff()))
}

func TestChunkSpec(t *testing.T) {
	if testing.Short() {
		t.Skip("Skipping integration tests in short mode")
	}

	c := getPachClient(t)
	defer require.NoError(t, c.DeleteAll())

	dataRepo := uniqueString("TestChunkSpec_data")
	require.NoError(t, c.CreateRepo(dataRepo))

	commit1, err := c.StartCommit(dataRepo, "master")
	require.NoError(t, err)
	numFiles := 101
	for i := 0; i < numFiles; i++ {
		_, err = c.PutFile(dataRepo, commit1.ID, fmt.Sprintf("file%d", i), strings.NewReader("foo"))
		require.NoError(t, err)
	}
	require.NoError(t, c.FinishCommit(dataRepo, commit1.ID))

	t.Run("number", func(t *testing.T) {
		pipeline := uniqueString("TestChunkSpec")
		c.PpsAPIClient.CreatePipeline(context.Background(),
			&pps.CreatePipelineRequest{
				Pipeline: client.NewPipeline(pipeline),
				Transform: &pps.Transform{
					Cmd: []string{"bash"},
					Stdin: []string{
						fmt.Sprintf("cp /pfs/%s/* /pfs/out/", dataRepo),
					},
				},
				Input:     client.NewAtomInput(dataRepo, "/*"),
				ChunkSpec: &pps.ChunkSpec{Number: 1},
			})

		commitIter, err := c.FlushCommit([]*pfs.Commit{commit1}, []*pfs.Repo{client.NewRepo(pipeline)})
		require.NoError(t, err)
		commitInfos := collectCommitInfos(t, commitIter)
		require.Equal(t, 1, len(commitInfos))

		for i := 0; i < numFiles; i++ {
			var buf bytes.Buffer
			require.NoError(t, c.GetFile(commitInfos[0].Commit.Repo.Name, commitInfos[0].Commit.ID, fmt.Sprintf("file%d", i), 0, 0, &buf))
			require.Equal(t, "foo", buf.String())
		}
	})
	t.Run("size", func(t *testing.T) {
		pipeline := uniqueString("TestChunkSpec")
		c.PpsAPIClient.CreatePipeline(context.Background(),
			&pps.CreatePipelineRequest{
				Pipeline: client.NewPipeline(pipeline),
				Transform: &pps.Transform{
					Cmd: []string{"bash"},
					Stdin: []string{
						fmt.Sprintf("cp /pfs/%s/* /pfs/out/", dataRepo),
					},
				},
				Input:     client.NewAtomInput(dataRepo, "/*"),
				ChunkSpec: &pps.ChunkSpec{SizeBytes: 5},
			})

		commitIter, err := c.FlushCommit([]*pfs.Commit{commit1}, []*pfs.Repo{client.NewRepo(pipeline)})
		require.NoError(t, err)
		commitInfos := collectCommitInfos(t, commitIter)
		require.Equal(t, 1, len(commitInfos))

		for i := 0; i < numFiles; i++ {
			var buf bytes.Buffer
			require.NoError(t, c.GetFile(commitInfos[0].Commit.Repo.Name, commitInfos[0].Commit.ID, fmt.Sprintf("file%d", i), 0, 0, &buf))
			require.Equal(t, "foo", buf.String())
		}
	})
}

func TestLongDatums(t *testing.T) {
	if testing.Short() {
		t.Skip("Skipping integration tests in short mode")
	}

	c := getPachClient(t)
	defer require.NoError(t, c.DeleteAll())

	dataRepo := uniqueString("TestLongDatums_data")
	require.NoError(t, c.CreateRepo(dataRepo))

	commit1, err := c.StartCommit(dataRepo, "master")
	require.NoError(t, err)
	numFiles := 8
	for i := 0; i < numFiles; i++ {
		_, err = c.PutFile(dataRepo, commit1.ID, fmt.Sprintf("file%d", i), strings.NewReader("foo"))
		require.NoError(t, err)
	}
	require.NoError(t, c.FinishCommit(dataRepo, commit1.ID))

	pipeline := uniqueString("TestLongDatums")
	require.NoError(t, c.CreatePipeline(
		pipeline,
		"",
		[]string{"bash"},
		[]string{
			"sleep 1m",
			fmt.Sprintf("cp /pfs/%s/* /pfs/out/", dataRepo),
		},
		&pps.ParallelismSpec{
			Constant: 4,
		},
		client.NewAtomInput(dataRepo, "/*"),
		"",
		false,
	))

	commitIter, err := c.FlushCommit([]*pfs.Commit{commit1}, nil)
	require.NoError(t, err)
	commitInfos := collectCommitInfos(t, commitIter)
	require.Equal(t, 1, len(commitInfos))

	for i := 0; i < numFiles; i++ {
		var buf bytes.Buffer
		require.NoError(t, c.GetFile(commitInfos[0].Commit.Repo.Name, commitInfos[0].Commit.ID, fmt.Sprintf("file%d", i), 0, 0, &buf))
		require.Equal(t, "foo", buf.String())
	}
}

func TestPipelineWithGitInputInvalidURLs(t *testing.T) {
	if testing.Short() {
		t.Skip("Skipping integration tests in short mode")
	}

	c := getPachClient(t)
	defer require.NoError(t, c.DeleteAll())

	outputFilename := "commitSHA"
	pipeline := uniqueString("github_pipeline")
	// Of the common git URL types (listed below), only the 'clone' url is supported RN
	// (for several reasons, one of which is that we can't assume we have SSH / an ssh env setup on the user container)
	//git_url: "git://github.com/sjezewski/testgithook.git",
	//ssh_url: "git@github.com:sjezewski/testgithook.git",
	//svn_url: "https://github.com/sjezewski/testgithook",
	//clone_url: "https://github.com/sjezewski/testgithook.git",
	require.YesError(t, c.CreatePipeline(
		pipeline,
		"",
		[]string{"bash"},
		[]string{
			fmt.Sprintf("cat /pfs/test-artifacts/.git/HEAD > /pfs/out/%v", outputFilename),
		},
		nil,
		&pps.Input{
			Git: &pps.GitInput{
				URL: "git://github.com/pachyderm/test-artifacts.git",
			},
		},
		"",
		false,
	))
	require.YesError(t, c.CreatePipeline(
		pipeline,
		"",
		[]string{"bash"},
		[]string{
			fmt.Sprintf("cat /pfs/test-artifacts/.git/HEAD > /pfs/out/%v", outputFilename),
		},
		nil,
		&pps.Input{
			Git: &pps.GitInput{
				URL: "git@github.com:pachyderm/test-artifacts.git",
			},
		},
		"",
		false,
	))
	require.YesError(t, c.CreatePipeline(
		pipeline,
		"",
		[]string{"bash"},
		[]string{
			fmt.Sprintf("cat /pfs/test-artifacts/.git/HEAD > /pfs/out/%v", outputFilename),
		},
		nil,
		&pps.Input{
			Git: &pps.GitInput{
				URL: "https://github.com:pachyderm/test-artifacts",
			},
		},
		"",
		false,
	))
}

func TestPipelineWithGitInputPrivateGHRepo(t *testing.T) {
	if testing.Short() {
		t.Skip("Skipping integration tests in short mode")
	}

	c := getPachClient(t)
	defer require.NoError(t, c.DeleteAll())

	outputFilename := "commitSHA"
	pipeline := uniqueString("github_pipeline")
	repoName := "pachyderm-dummy"
	require.NoError(t, c.CreatePipeline(
		pipeline,
		"",
		[]string{"bash"},
		[]string{
			fmt.Sprintf("cat /pfs/%v/.git/HEAD > /pfs/out/%v", repoName, outputFilename),
		},
		nil,
		&pps.Input{
			Git: &pps.GitInput{
				URL: fmt.Sprintf("https://github.com/pachyderm/%v.git", repoName),
			},
		},
		"",
		false,
	))
	// There should be a pachyderm repo created w no commits:
	repos, err := c.ListRepo(nil)
	require.NoError(t, err)
	found := false
	for _, repo := range repos {
		if repo.Repo.Name == repoName {
			found = true
		}
	}
	require.Equal(t, true, found)

	commits, err := c.ListCommit(repoName, "", "", 0)
	require.NoError(t, err)
	require.Equal(t, 0, len(commits))

	// To trigger the pipeline, we'll need to simulate the webhook by pushing a POST payload to the githook server
	simulateGitPush(t, "../../etc/testing/artifacts/githook-payloads/private.json")
	// Need to sleep since the webhook http handler is non blocking
	time.Sleep(2 * time.Second)

	// Now there should NOT be a new commit on the pachyderm repo
	branches, err := c.ListBranch(repoName)
	require.NoError(t, err)
	require.Equal(t, 0, len(branches))

	// We should see that the pipeline has failed
	pipelineInfo, err := c.InspectPipeline(pipeline)
	require.NoError(t, err)
	require.Equal(t, pps.PipelineState_PIPELINE_FAILURE, pipelineInfo.State)
	require.Equal(t, fmt.Sprintf("unable to clone private github repo (https://github.com/pachyderm/%v.git)", repoName), pipelineInfo.Reason)
}

func TestPipelineWithGitInputDuplicateNames(t *testing.T) {
	if testing.Short() {
		t.Skip("Skipping integration tests in short mode")
	}

	c := getPachClient(t)
	defer require.NoError(t, c.DeleteAll())

	outputFilename := "commitSHA"
	pipeline := uniqueString("github_pipeline")
	//Test same name on one pipeline
	require.YesError(t, c.CreatePipeline(
		pipeline,
		"",
		[]string{"bash"},
		[]string{
			fmt.Sprintf("cat /pfs/pachyderm/.git/HEAD > /pfs/out/%v", outputFilename),
		},
		nil,
		&pps.Input{
			Cross: []*pps.Input{
				&pps.Input{
					Git: &pps.GitInput{
						URL:  "https://github.com/pachyderm/test-artifacts.git",
						Name: "foo",
					},
				},
				&pps.Input{
					Git: &pps.GitInput{
						URL:  "https://github.com/pachyderm/test-artifacts.git",
						Name: "foo",
					},
				},
			},
		},
		"",
		false,
	))
	//Test same URL on one pipeline
	require.YesError(t, c.CreatePipeline(
		pipeline,
		"",
		[]string{"bash"},
		[]string{
			fmt.Sprintf("cat /pfs/pachyderm/.git/HEAD > /pfs/out/%v", outputFilename),
		},
		nil,
		&pps.Input{
			Cross: []*pps.Input{
				&pps.Input{
					Git: &pps.GitInput{
						URL: "https://github.com/pachyderm/test-artifacts.git",
					},
				},
				&pps.Input{
					Git: &pps.GitInput{
						URL: "https://github.com/pachyderm/test-artifacts.git",
					},
				},
			},
		},
		"",
		false,
	))
	// Test same URL but different names
	require.NoError(t, c.CreatePipeline(
		pipeline,
		"",
		[]string{"bash"},
		[]string{
			fmt.Sprintf("cat /pfs/pachyderm/.git/HEAD > /pfs/out/%v", outputFilename),
		},
		nil,
		&pps.Input{
			Cross: []*pps.Input{
				&pps.Input{
					Git: &pps.GitInput{
						URL:  "https://github.com/pachyderm/test-artifacts.git",
						Name: "foo",
					},
				},
				&pps.Input{
					Git: &pps.GitInput{
						URL: "https://github.com/pachyderm/test-artifacts.git",
					},
				},
			},
		},
		"",
		false,
	))
}

func TestPipelineWithGitInput(t *testing.T) {
	if testing.Short() {
		t.Skip("Skipping integration tests in short mode")
	}

	c := getPachClient(t)
	defer require.NoError(t, c.DeleteAll())

	outputFilename := "commitSHA"
	pipeline := uniqueString("github_pipeline")
	require.NoError(t, c.CreatePipeline(
		pipeline,
		"",
		[]string{"bash"},
		[]string{
			fmt.Sprintf("cat /pfs/test-artifacts/.git/HEAD > /pfs/out/%v", outputFilename),
		},
		nil,
		&pps.Input{
			Git: &pps.GitInput{
				URL: "https://github.com/pachyderm/test-artifacts.git",
			},
		},
		"",
		false,
	))
	// There should be a pachyderm repo created w no commits:
	repos, err := c.ListRepo(nil)
	require.NoError(t, err)
	found := false
	newRepoName := "test-artifacts"
	for _, repo := range repos {
		if repo.Repo.Name == newRepoName {
			found = true
		}
	}
	require.Equal(t, true, found)

	commits, err := c.ListCommit(newRepoName, "", "", 0)
	require.NoError(t, err)
	require.Equal(t, 0, len(commits))

	// To trigger the pipeline, we'll need to simulate the webhook by pushing a POST payload to the githook server
	simulateGitPush(t, "../../etc/testing/artifacts/githook-payloads/master.json")
	// Need to sleep since the webhook http handler is non blocking
	time.Sleep(2 * time.Second)

	// Now there should be a new commit on the pachyderm repo / master branch
	branches, err := c.ListBranch(newRepoName)
	require.NoError(t, err)
	require.Equal(t, 1, len(branches))
	require.Equal(t, "master", branches[0].Name)
	commit := branches[0].Head

	// Now wait for the pipeline complete as normal
	outputRepo := &pfs.Repo{Name: pipeline}
	commitIter, err := c.FlushCommit([]*pfs.Commit{commit}, []*pfs.Repo{outputRepo})
	require.NoError(t, err)
	commitInfos := collectCommitInfos(t, commitIter)
	require.Equal(t, 1, len(commitInfos))

	commit = commitInfos[0].Commit

	var buf bytes.Buffer

	require.NoError(t, c.GetFile(commit.Repo.Name, commit.ID, outputFilename, 0, 0, &buf))
	require.Equal(t, "9047fbfc251e7412ef3300868f743f2c24852539", strings.TrimSpace(buf.String()))
}

func TestPipelineWithGitInputSequentialPushes(t *testing.T) {
	if testing.Short() {
		t.Skip("Skipping integration tests in short mode")
	}

	c := getPachClient(t)
	defer require.NoError(t, c.DeleteAll())

	outputFilename := "commitSHA"
	pipeline := uniqueString("github_pipeline")
	require.NoError(t, c.CreatePipeline(
		pipeline,
		"",
		[]string{"bash"},
		[]string{
			fmt.Sprintf("cat /pfs/test-artifacts/.git/HEAD > /pfs/out/%v", outputFilename),
		},
		nil,
		&pps.Input{
			Git: &pps.GitInput{
				URL: "https://github.com/pachyderm/test-artifacts.git",
			},
		},
		"",
		false,
	))
	// There should be a pachyderm repo created w no commits:
	repos, err := c.ListRepo(nil)
	require.NoError(t, err)
	found := false
	newRepoName := "test-artifacts"
	for _, repo := range repos {
		if repo.Repo.Name == newRepoName {
			found = true
		}
	}
	require.Equal(t, true, found)

	commits, err := c.ListCommit(newRepoName, "", "", 0)
	require.NoError(t, err)
	require.Equal(t, 0, len(commits))

	// To trigger the pipeline, we'll need to simulate the webhook by pushing a POST payload to the githook server
	simulateGitPush(t, "../../etc/testing/artifacts/githook-payloads/master.json")
	// Need to sleep since the webhook http handler is non blocking
	time.Sleep(2 * time.Second)

	// Now there should be a new commit on the pachyderm repo / master branch
	branches, err := c.ListBranch(newRepoName)
	require.NoError(t, err)
	require.Equal(t, 1, len(branches))
	require.Equal(t, "master", branches[0].Name)
	commit := branches[0].Head

	// Now wait for the pipeline complete as normal
	commitIter, err := c.FlushCommit([]*pfs.Commit{commit}, nil)
	require.NoError(t, err)
	commitInfos := collectCommitInfos(t, commitIter)
	require.Equal(t, 1, len(commitInfos))

	commit = commitInfos[0].Commit

	var buf bytes.Buffer

	require.NoError(t, c.GetFile(commit.Repo.Name, commit.ID, outputFilename, 0, 0, &buf))
	require.Equal(t, "9047fbfc251e7412ef3300868f743f2c24852539", strings.TrimSpace(buf.String()))

	// To trigger the pipeline, we'll need to simulate the webhook by pushing a POST payload to the githook server
	simulateGitPush(t, "../../etc/testing/artifacts/githook-payloads/master-2.json")
	// Need to sleep since the webhook http handler is non blocking
	time.Sleep(2 * time.Second)

	// Now there should be a new commit on the pachyderm repo / master branch
	branches, err = c.ListBranch(newRepoName)
	require.NoError(t, err)
	require.Equal(t, 1, len(branches))
	require.Equal(t, "master", branches[0].Name)
	commit = branches[0].Head

	// Now wait for the pipeline complete as normal
	commitIter, err = c.FlushCommit([]*pfs.Commit{commit}, nil)
	require.NoError(t, err)
	commitInfos = collectCommitInfos(t, commitIter)
	require.Equal(t, 1, len(commitInfos))

	commit = commitInfos[0].Commit

	buf.Reset()
	require.NoError(t, c.GetFile(commit.Repo.Name, commit.ID, outputFilename, 0, 0, &buf))
	require.Equal(t, "162963b4adf00cd378488abdedc085ba08e21674", strings.TrimSpace(buf.String()))
}

func TestPipelineWithGitInputCustomName(t *testing.T) {
	if testing.Short() {
		t.Skip("Skipping integration tests in short mode")
	}

	c := getPachClient(t)
	defer require.NoError(t, c.DeleteAll())

	outputFilename := "commitSHA"
	pipeline := uniqueString("github_pipeline")
	repoName := "foo"
	require.NoError(t, c.CreatePipeline(
		pipeline,
		"",
		[]string{"bash"},
		[]string{
			fmt.Sprintf("cat /pfs/%v/.git/HEAD > /pfs/out/%v", repoName, outputFilename),
		},
		nil,
		&pps.Input{
			Git: &pps.GitInput{
				URL:  "https://github.com/pachyderm/test-artifacts.git",
				Name: repoName,
			},
		},
		"",
		false,
	))
	// There should be a pachyderm repo created w no commits:
	repos, err := c.ListRepo(nil)
	require.NoError(t, err)
	found := false
	for _, repo := range repos {
		if repo.Repo.Name == repoName {
			found = true
		}
	}
	require.Equal(t, true, found)

	commits, err := c.ListCommit(repoName, "", "", 0)
	require.NoError(t, err)
	require.Equal(t, 0, len(commits))

	// To trigger the pipeline, we'll need to simulate the webhook by pushing a POST payload to the githook server
	simulateGitPush(t, "../../etc/testing/artifacts/githook-payloads/master.json")
	// Need to sleep since the webhook http handler is non blocking
	time.Sleep(2 * time.Second)

	// Now there should be a new commit on the pachyderm repo / master branch
	branches, err := c.ListBranch(repoName)
	require.NoError(t, err)
	require.Equal(t, 1, len(branches))
	require.Equal(t, "master", branches[0].Name)
	commit := branches[0].Head

	// Now wait for the pipeline complete as normal
	outputRepo := &pfs.Repo{Name: pipeline}
	commitIter, err := c.FlushCommit([]*pfs.Commit{commit}, []*pfs.Repo{outputRepo})
	require.NoError(t, err)
	commitInfos := collectCommitInfos(t, commitIter)
	require.Equal(t, 1, len(commitInfos))

	commit = commitInfos[0].Commit

	var buf bytes.Buffer

	require.NoError(t, c.GetFile(commit.Repo.Name, commit.ID, outputFilename, 0, 0, &buf))
	require.Equal(t, "9047fbfc251e7412ef3300868f743f2c24852539", strings.TrimSpace(buf.String()))
}

func TestPipelineWithGitInputMultiPipelineSeparateInputs(t *testing.T) {
	if testing.Short() {
		t.Skip("Skipping integration tests in short mode")
	}

	c := getPachClient(t)
	defer require.NoError(t, c.DeleteAll())

	outputFilename := "commitSHA"
	repos := []string{"pachyderm", "foo"}
	pipelines := []string{
		uniqueString("github_pipeline_a_"),
		uniqueString("github_pipeline_b_"),
	}
	for i, repoName := range repos {
		require.NoError(t, c.CreatePipeline(
			pipelines[i],
			"",
			[]string{"bash"},
			[]string{
				fmt.Sprintf("cat /pfs/%v/.git/HEAD > /pfs/out/%v", repoName, outputFilename),
			},
			nil,
			&pps.Input{
				Git: &pps.GitInput{
					URL:  "https://github.com/pachyderm/test-artifacts.git",
					Name: repoName,
				},
			},
			"",
			false,
		))
		// There should be a pachyderm repo created w no commits:
		repos, err := c.ListRepo(nil)
		require.NoError(t, err)
		found := false
		for _, repo := range repos {
			if repo.Repo.Name == repoName {
				found = true
			}
		}
		require.Equal(t, true, found)

		commits, err := c.ListCommit(repoName, "", "", 0)
		require.NoError(t, err)
		require.Equal(t, 0, len(commits))
	}

	// To trigger the pipeline, we'll need to simulate the webhook by pushing a POST payload to the githook server
	simulateGitPush(t, "../../etc/testing/artifacts/githook-payloads/master.json")
	// Need to sleep since the webhook http handler is non blocking
	time.Sleep(2 * time.Second)

	for i, repoName := range repos {
		// Now there should be a new commit on the pachyderm repo / master branch
		branches, err := c.ListBranch(repoName)
		require.NoError(t, err)
		require.Equal(t, 1, len(branches))
		require.Equal(t, "master", branches[0].Name)
		commit := branches[0].Head

		// Now wait for the pipeline complete as normal
		outputRepo := &pfs.Repo{Name: pipelines[i]}
		commitIter, err := c.FlushCommit([]*pfs.Commit{commit}, []*pfs.Repo{outputRepo})
		require.NoError(t, err)
		commitInfos := collectCommitInfos(t, commitIter)
		require.Equal(t, 1, len(commitInfos))

		commit = commitInfos[0].Commit

		var buf bytes.Buffer

		require.NoError(t, c.GetFile(commit.Repo.Name, commit.ID, outputFilename, 0, 0, &buf))
		require.Equal(t, "9047fbfc251e7412ef3300868f743f2c24852539", strings.TrimSpace(buf.String()))
	}
}

func TestPipelineWithGitInputMultiPipelineSameInput(t *testing.T) {
	if testing.Short() {
		t.Skip("Skipping integration tests in short mode")
	}

	c := getPachClient(t)
	defer require.NoError(t, c.DeleteAll())

	outputFilename := "commitSHA"
	repos := []string{"test-artifacts", "test-artifacts"}
	pipelines := []string{
		uniqueString("github_pipeline_a_"),
		uniqueString("github_pipeline_b_"),
	}
	for i, repoName := range repos {
		require.NoError(t, c.CreatePipeline(
			pipelines[i],
			"",
			[]string{"bash"},
			[]string{
				fmt.Sprintf("cat /pfs/%v/.git/HEAD > /pfs/out/%v", repoName, outputFilename),
			},
			nil,
			&pps.Input{
				Git: &pps.GitInput{
					URL: "https://github.com/pachyderm/test-artifacts.git",
				},
			},
			"",
			false,
		))
		// There should be a pachyderm repo created w no commits:
		repos, err := c.ListRepo(nil)
		require.NoError(t, err)
		found := false
		for _, repo := range repos {
			if repo.Repo.Name == repoName {
				found = true
			}
		}
		require.Equal(t, true, found)

		commits, err := c.ListCommit(repoName, "", "", 0)
		require.NoError(t, err)
		require.Equal(t, 0, len(commits))
	}

	// To trigger the pipeline, we'll need to simulate the webhook by pushing a POST payload to the githook server
	simulateGitPush(t, "../../etc/testing/artifacts/githook-payloads/master.json")
	// Need to sleep since the webhook http handler is non blocking
	time.Sleep(2 * time.Second)

	// Now there should be a new commit on the pachyderm repo / master branch
	branches, err := c.ListBranch(repos[0])
	require.NoError(t, err)
	require.Equal(t, 1, len(branches))
	require.Equal(t, "master", branches[0].Name)
	commit := branches[0].Head

	// Now wait for the pipeline complete as normal
	commitIter, err := c.FlushCommit([]*pfs.Commit{commit}, nil)
	require.NoError(t, err)
	commitInfos := collectCommitInfos(t, commitIter)
	require.Equal(t, 2, len(commitInfos))

	commit = commitInfos[0].Commit

	for _, commitInfo := range commitInfos {
		commit = commitInfo.Commit
		var buf bytes.Buffer
		require.NoError(t, c.GetFile(commit.Repo.Name, commit.ID, outputFilename, 0, 0, &buf))
		require.Equal(t, "9047fbfc251e7412ef3300868f743f2c24852539", strings.TrimSpace(buf.String()))
	}
}

func TestPipelineWithGitInputAndBranch(t *testing.T) {
	if testing.Short() {
		t.Skip("Skipping integration tests in short mode")
	}

	c := getPachClient(t)
	defer require.NoError(t, c.DeleteAll())

	branchName := "foo"
	outputFilename := "commitSHA"
	pipeline := uniqueString("github_pipeline")
	require.NoError(t, c.CreatePipeline(
		pipeline,
		"",
		[]string{"bash"},
		[]string{
			fmt.Sprintf("cat /pfs/test-artifacts/.git/HEAD > /pfs/out/%v", outputFilename),
		},
		nil,
		&pps.Input{
			Git: &pps.GitInput{
				URL:    "https://github.com/pachyderm/test-artifacts.git",
				Branch: branchName,
			},
		},
		"",
		false,
	))
	// There should be a pachyderm repo created w no commits:
	repos, err := c.ListRepo(nil)
	require.NoError(t, err)
	found := false
	newRepoName := "test-artifacts"
	for _, repo := range repos {
		if repo.Repo.Name == newRepoName {
			found = true
		}
	}
	require.Equal(t, true, found)

	commits, err := c.ListCommit(newRepoName, "", "", 0)
	require.NoError(t, err)
	require.Equal(t, 0, len(commits))

	// Make sure a push to master does NOT trigger this pipeline
	simulateGitPush(t, "../../etc/testing/artifacts/githook-payloads/master.json")
	// Need to sleep since the webhook http handler is non blocking
	time.Sleep(5 * time.Second)
	// Now there should be a new commit on the pachyderm repo / master branch
	branches, err := c.ListBranch(newRepoName)
	require.NoError(t, err)
	require.Equal(t, 0, len(branches))

	// To trigger the pipeline, we'll need to simulate the webhook by pushing a POST payload to the githook server
	simulateGitPush(t, "../../etc/testing/artifacts/githook-payloads/branch.json")
	// Need to sleep since the webhook http handler is non blocking
	time.Sleep(2 * time.Second)
	// Now there should be a new commit on the pachyderm repo / master branch
	branches, err = c.ListBranch(newRepoName)
	require.NoError(t, err)
	require.Equal(t, 1, len(branches))
	require.Equal(t, branchName, branches[0].Name)
	commit := branches[0].Head

	// Now wait for the pipeline complete as normal
	outputRepo := &pfs.Repo{Name: pipeline}
	commitIter, err := c.FlushCommit([]*pfs.Commit{commit}, []*pfs.Repo{outputRepo})
	require.NoError(t, err)
	commitInfos := collectCommitInfos(t, commitIter)
	require.Equal(t, 1, len(commitInfos))

	commit = commitInfos[0].Commit

	var buf bytes.Buffer

	require.NoError(t, c.GetFile(commit.Repo.Name, commit.ID, outputFilename, 0, 0, &buf))
	require.Equal(t, "81269575dcfc6ac2e2a463ad8016163f79c97f5c", strings.TrimSpace(buf.String()))
}

<<<<<<< HEAD
func TestPipelineWithDatumTimeout(t *testing.T) {
=======
func TestCommitDescription(t *testing.T) {
>>>>>>> 332ebc3d
	if testing.Short() {
		t.Skip("Skipping integration tests in short mode")
	}

	c := getPachClient(t)
	defer require.NoError(t, c.DeleteAll())
<<<<<<< HEAD

	dataRepo := uniqueString("TestPipelineWithDatumTimeout_data")
	require.NoError(t, c.CreateRepo(dataRepo))

	commit1, err := c.StartCommit(dataRepo, "master")
	require.NoError(t, err)
	_, err = c.PutFile(dataRepo, commit1.ID, "file",
		strings.NewReader("foo"))
	require.NoError(t, err)
	require.NoError(t, c.FinishCommit(dataRepo, commit1.ID))
	timeout := 20
	pipeline := uniqueString("pipeline")
	duration, err := time.ParseDuration(fmt.Sprintf("%vs", timeout))
	require.NoError(t, err)
	_, err = c.PpsAPIClient.CreatePipeline(
		context.Background(),
		&pps.CreatePipelineRequest{
			Pipeline: client.NewPipeline(pipeline),
			Transform: &pps.Transform{
				Cmd: []string{"bash"},
				Stdin: []string{
					"while true; do sleep 1; date; done",
					fmt.Sprintf("cp /pfs/%s/* /pfs/out/", dataRepo),
				},
			},
			Input:        client.NewAtomInput(dataRepo, "/*"),
			EnableStats:  true,
			DatumTimeout: types.DurationProto(duration),
		},
	)
	require.NoError(t, err)

	commitIter, err := c.FlushCommit([]*pfs.Commit{commit1}, nil)
	require.NoError(t, err)
	commitInfos := collectCommitInfos(t, commitIter)
	require.Equal(t, 1, len(commitInfos))

	jobs, err := c.ListJob(pipeline, nil, nil)
	require.NoError(t, err)
	require.Equal(t, 1, len(jobs))
	// Block on the job being complete before we call ListDatum
	jobInfo, err := c.InspectJob(jobs[0].Job.ID, true)
	require.NoError(t, err)
	require.Equal(t, pps.JobState_JOB_FAILURE, jobInfo.State)

	// Now validate the datum timed out properly
	resp, err := c.ListDatum(jobs[0].Job.ID, 0, 0)
	require.NoError(t, err)
	require.Equal(t, 1, len(resp.DatumInfos))

	datum, err := c.InspectDatum(jobs[0].Job.ID, resp.DatumInfos[0].Datum.ID)
	require.NoError(t, err)
	require.Equal(t, pps.DatumState_FAILED, datum.State)
	// ProcessTime looks like "20 seconds"
	tokens := strings.Split(pretty.Duration(datum.Stats.ProcessTime), " ")
	require.Equal(t, 2, len(tokens))
	seconds, err := strconv.Atoi(tokens[0])
	require.NoError(t, err)
	require.Equal(t, timeout, seconds)
}

func TestPipelineWithDatumTimeoutControl(t *testing.T) {
	if testing.Short() {
		t.Skip("Skipping integration tests in short mode")
	}

	c := getPachClient(t)
	defer require.NoError(t, c.DeleteAll())

	dataRepo := uniqueString("TestPipelineWithDatumTimeoutControl_data")
	require.NoError(t, c.CreateRepo(dataRepo))

	commit1, err := c.StartCommit(dataRepo, "master")
	require.NoError(t, err)
	_, err = c.PutFile(dataRepo, commit1.ID, "file",
		strings.NewReader("foo"))
	require.NoError(t, err)
	require.NoError(t, c.FinishCommit(dataRepo, commit1.ID))
	timeout := 20
	pipeline := uniqueString("pipeline")
	duration, err := time.ParseDuration(fmt.Sprintf("%vs", timeout))
	require.NoError(t, err)
	_, err = c.PpsAPIClient.CreatePipeline(
		context.Background(),
		&pps.CreatePipelineRequest{
			Pipeline: client.NewPipeline(pipeline),
			Transform: &pps.Transform{
				Cmd: []string{"bash"},
				Stdin: []string{
					fmt.Sprintf("sleep %v", timeout-10),
					fmt.Sprintf("cp /pfs/%s/* /pfs/out/", dataRepo),
				},
			},
			Input:        client.NewAtomInput(dataRepo, "/*"),
			DatumTimeout: types.DurationProto(duration),
		},
	)
	require.NoError(t, err)

	commitIter, err := c.FlushCommit([]*pfs.Commit{commit1}, nil)
	require.NoError(t, err)
	commitInfos := collectCommitInfos(t, commitIter)
	require.Equal(t, 1, len(commitInfos))

	jobs, err := c.ListJob(pipeline, nil, nil)
	require.NoError(t, err)
	require.Equal(t, 1, len(jobs))
	// Block on the job being complete before we call ListDatum
	jobInfo, err := c.InspectJob(jobs[0].Job.ID, true)
	require.NoError(t, err)
	require.Equal(t, pps.JobState_JOB_SUCCESS, jobInfo.State)
}

func TestPipelineWithJobTimeout(t *testing.T) {
	if testing.Short() {
		t.Skip("Skipping integration tests in short mode")
	}

	c := getPachClient(t)
	defer require.NoError(t, c.DeleteAll())

	dataRepo := uniqueString("TestPipelineWithDatumTimeout_data")
	require.NoError(t, c.CreateRepo(dataRepo))

	commit1, err := c.StartCommit(dataRepo, "master")
	require.NoError(t, err)
	numFiles := 2
	for i := 0; i < numFiles; i++ {
		_, err = c.PutFile(dataRepo, commit1.ID, fmt.Sprintf("file-%v", i),
			strings.NewReader("foo"))
		require.NoError(t, err)
	}
	require.NoError(t, c.FinishCommit(dataRepo, commit1.ID))
	timeout := 20
	pipeline := uniqueString("pipeline")
	duration, err := time.ParseDuration(fmt.Sprintf("%vs", timeout))
	require.NoError(t, err)
	_, err = c.PpsAPIClient.CreatePipeline(
		context.Background(),
		&pps.CreatePipelineRequest{
			Pipeline: client.NewPipeline(pipeline),
			Transform: &pps.Transform{
				Cmd: []string{"bash"},
				Stdin: []string{
					fmt.Sprintf("sleep %v", timeout), // we have 2 datums, so the total exec time will more than double the timeout value
					fmt.Sprintf("cp /pfs/%s/* /pfs/out/", dataRepo),
				},
			},
			Input:       client.NewAtomInput(dataRepo, "/*"),
			EnableStats: true,
			JobTimeout:  types.DurationProto(duration),
		},
	)
	require.NoError(t, err)

	// Wait for the job to get scheduled / appear in listjob
	// A sleep of 15s is insufficient
	time.Sleep(25 * time.Second)
	jobs, err := c.ListJob(pipeline, nil, nil)
	require.NoError(t, err)
	require.Equal(t, 1, len(jobs))

	// Block on the job being complete before we call ListDatum
	jobInfo, err := c.InspectJob(jobs[0].Job.ID, true)
	require.NoError(t, err)
	require.Equal(t, pps.JobState_JOB_FAILURE, jobInfo.State)
	durationString := pretty.TimeDifference(jobInfo.Started, jobInfo.Finished)
	// duration looks like "20 seconds"
	tokens := strings.Split(durationString, " ")
	require.Equal(t, 2, len(tokens))
	seconds, err := strconv.Atoi(tokens[0])
	require.NoError(t, err)
	epsilon := math.Abs(float64(seconds - timeout))
	require.True(t, epsilon <= 1.0)
=======
	ctx, cancel := context.WithTimeout(context.Background(), 60*time.Second)
	defer cancel()

	dataRepo := uniqueString("TestCommitDescription")
	require.NoError(t, c.CreateRepo(dataRepo))

	// Test putting a message in StartCommit
	commit, err := c.PfsAPIClient.StartCommit(ctx, &pfs.StartCommitRequest{
		Branch:      "master",
		Parent:      client.NewCommit(dataRepo, ""),
		Description: "test commit description in start-commit",
	})
	require.NoError(t, err)
	c.FinishCommit(dataRepo, commit.ID)
	commitInfo, err := c.InspectCommit(dataRepo, commit.ID)
	require.NoError(t, err)
	require.Equal(t, "test commit description in start-commit", commitInfo.Description)
	require.NoError(t, pfspretty.PrintDetailedCommitInfo(commitInfo))

	// Test putting a message in FinishCommit
	commit, err = c.StartCommit(dataRepo, "master")
	require.NoError(t, err)
	c.PfsAPIClient.FinishCommit(ctx, &pfs.FinishCommitRequest{
		Commit:      commit,
		Description: "test commit description in finish-commit",
	})
	commitInfo, err = c.InspectCommit(dataRepo, commit.ID)
	require.NoError(t, err)
	require.Equal(t, "test commit description in finish-commit", commitInfo.Description)
	require.NoError(t, pfspretty.PrintDetailedCommitInfo(commitInfo))

	// Test overwriting a commit message
	commit, err = c.PfsAPIClient.StartCommit(ctx, &pfs.StartCommitRequest{
		Branch:      "master",
		Parent:      client.NewCommit(dataRepo, ""),
		Description: "test commit description in start-commit",
	})
	require.NoError(t, err)
	c.PfsAPIClient.FinishCommit(ctx, &pfs.FinishCommitRequest{
		Commit:      commit,
		Description: "test commit description in finish-commit that overwrites",
	})
	commitInfo, err = c.InspectCommit(dataRepo, commit.ID)
	require.NoError(t, err)
	require.Equal(t, "test commit description in finish-commit that overwrites", commitInfo.Description)
	require.NoError(t, pfspretty.PrintDetailedCommitInfo(commitInfo))
>>>>>>> 332ebc3d
}

func getAllObjects(t testing.TB, c *client.APIClient) []*pfs.Object {
	objectsClient, err := c.ListObjects(context.Background(), &pfs.ListObjectsRequest{})
	require.NoError(t, err)
	var objects []*pfs.Object
	for object, err := objectsClient.Recv(); err != io.EOF; object, err = objectsClient.Recv() {
		require.NoError(t, err)
		objects = append(objects, object)
	}
	return objects
}

func getAllTags(t testing.TB, c *client.APIClient) []string {
	tagsClient, err := c.ListTags(context.Background(), &pfs.ListTagsRequest{})
	require.NoError(t, err)
	var tags []string
	for resp, err := tagsClient.Recv(); err != io.EOF; resp, err = tagsClient.Recv() {
		require.NoError(t, err)
		tags = append(tags, resp.Tag)
	}
	return tags
}

func restartAll(t *testing.T) {
	k := getKubeClient(t)
	podsInterface := k.CoreV1().Pods(v1.NamespaceDefault)
	podList, err := podsInterface.List(
		metav1.ListOptions{
			LabelSelector: "suite=pachyderm",
		})
	require.NoError(t, err)
	for _, pod := range podList.Items {
		require.NoError(t, podsInterface.Delete(pod.Name, &metav1.DeleteOptions{
			GracePeriodSeconds: new(int64),
		}))
	}
	waitForReadiness(t)
}

func restartOne(t *testing.T) {
	k := getKubeClient(t)
	podsInterface := k.CoreV1().Pods(v1.NamespaceDefault)
	podList, err := podsInterface.List(
		metav1.ListOptions{
			LabelSelector: "app=pachd",
		})
	require.NoError(t, err)
	require.NoError(t, podsInterface.Delete(
		podList.Items[rand.Intn(len(podList.Items))].Name,
		&metav1.DeleteOptions{GracePeriodSeconds: new(int64)}))
	waitForReadiness(t)
}

const (
	retries = 10
)

// getUsablePachClient is like getPachClient except it blocks until it gets a
// connection that actually works
func getUsablePachClient(t *testing.T) *client.APIClient {
	for i := 0; i < retries; i++ {
		client := getPachClient(t)
		ctx, cancel := context.WithTimeout(context.Background(), time.Second*30)
		defer cancel() //cleanup resources
		_, err := client.PfsAPIClient.ListRepo(ctx, &pfs.ListRepoRequest{})
		if err == nil {
			return client
		}
	}
	t.Fatalf("failed to connect after %d tries", retries)
	return nil
}

func podRunningAndReady(e watch.Event) (bool, error) {
	if e.Type == watch.Deleted {
		return false, errors.New("received DELETE while watching pods")
	}
	pod, ok := e.Object.(*v1.Pod)
	if !ok {
	}
	return pod.Status.Phase == v1.PodRunning, nil
}

func waitForReadiness(t testing.TB) {
	k := getKubeClient(t)
	deployment := pachdDeployment(t)
	for {
		newDeployment, err := k.Apps().Deployments(v1.NamespaceDefault).Get(deployment.Name, metav1.GetOptions{})
		require.NoError(t, err)
		if newDeployment.Status.ObservedGeneration >= deployment.Generation && newDeployment.Status.Replicas == *newDeployment.Spec.Replicas {
			break
		}
		time.Sleep(time.Second * 5)
	}
	watch, err := k.CoreV1().Pods(v1.NamespaceDefault).Watch(metav1.ListOptions{
		LabelSelector: "app=pachd",
	})
	defer watch.Stop()
	require.NoError(t, err)
	readyPods := make(map[string]bool)
	for event := range watch.ResultChan() {
		ready, err := podRunningAndReady(event)
		require.NoError(t, err)
		if ready {
			pod, ok := event.Object.(*v1.Pod)
			if !ok {
				t.Fatal("event.Object should be an object")
			}
			readyPods[pod.Name] = true
			if len(readyPods) == int(*deployment.Spec.Replicas) {
				break
			}
		}
	}
}

func simulateGitPush(t *testing.T, pathToPayload string) {
	payload, err := ioutil.ReadFile(pathToPayload)
	require.NoError(t, err)
	req, err := http.NewRequest(
		"POST",
		fmt.Sprintf("http://127.0.0.1:%v/v1/handle/push", githook.GitHookPort+30000),
		bytes.NewBuffer(payload),
	)
	req.Header.Set("X-Github-Delivery", "2984f5d0-c032-11e7-82d7-ed3ee54be25d")
	req.Header.Set("User-Agent", "GitHub-Hookshot/c1d08eb")
	req.Header.Set("X-Github-Event", "push")
	req.Header.Set("Content-Type", "application/json")

	client := &http.Client{}
	resp, err := client.Do(req)
	require.NoError(t, err)
	defer resp.Body.Close()

	require.Equal(t, 200, resp.StatusCode)
}

func pipelineRc(t testing.TB, pipelineInfo *pps.PipelineInfo) (*v1.ReplicationController, error) {
	k := getKubeClient(t)
	rc := k.CoreV1().ReplicationControllers(v1.NamespaceDefault)
	return rc.Get(
		ppsserver.PipelineRcName(pipelineInfo.Pipeline.Name, pipelineInfo.Version),
		metav1.GetOptions{})
}

func pachdDeployment(t testing.TB) *apps.Deployment {
	k := getKubeClient(t)
	result, err := k.Apps().Deployments(v1.NamespaceDefault).Get("pachd", metav1.GetOptions{})
	require.NoError(t, err)
	return result
}

// scalePachd scales the number of pachd nodes up or down.
// If up is true, then the number of nodes will be within (n, 2n]
// If up is false, then the number of nodes will be within [1, n)
func scalePachdRandom(t testing.TB, up bool) {
	pachdRc := pachdDeployment(t)
	originalReplicas := *pachdRc.Spec.Replicas
	for {
		if up {
			*pachdRc.Spec.Replicas = originalReplicas + int32(rand.Intn(int(originalReplicas))+1)
		} else {
			*pachdRc.Spec.Replicas = int32(rand.Intn(int(originalReplicas)-1) + 1)
		}

		if *pachdRc.Spec.Replicas != originalReplicas {
			break
		}
	}
	scalePachdN(t, int(*pachdRc.Spec.Replicas))
}

// scalePachdN scales the number of pachd nodes to N
func scalePachdN(t testing.TB, n int) {
	k := getKubeClient(t)
	// Modify the type metadata of the Deployment spec we read from k8s, so that
	// k8s will accept it if we're talking to a 1.7 cluster
	pachdDeployment := pachdDeployment(t)
	*pachdDeployment.Spec.Replicas = int32(n)
	pachdDeployment.TypeMeta.APIVersion = "apps/v1beta1"
	_, err := k.Apps().Deployments(v1.NamespaceDefault).Update(pachdDeployment)
	require.NoError(t, err)
	waitForReadiness(t)
	// Unfortunately, even when all pods are ready, the cluster membership
	// protocol might still be running, thus PFS API calls might fail.  So
	// we wait a little bit for membership to stablize.
	time.Sleep(15 * time.Second)
}

// scalePachd reads the number of pachd nodes from an env variable and
// scales pachd accordingly.
func scalePachd(t testing.TB) {
	nStr := os.Getenv("PACHD")
	if nStr == "" {
		return
	}
	n, err := strconv.Atoi(nStr)
	require.NoError(t, err)
	scalePachdN(t, n)
}

func getKubeClient(t testing.TB) *kube.Clientset {
	var config *rest.Config
	host := os.Getenv("KUBERNETES_SERVICE_HOST")
	if host != "" {
		var err error
		config, err = rest.InClusterConfig()
		require.NoError(t, err)
	} else {
		// Use kubectl binary to parse .kube/config and get address of current
		// cluster. Hopefully, once we upgrade to k8s.io/client-go, we will be able
		// to do this in-process with a library
		// First, figure out if we're talking to minikube or localhost
		cmd := exec.Command("kubectl", "config", "current-context")
		if context, err := cmd.Output(); err == nil {
			context = bytes.TrimSpace(context)
			// kubectl has a context -- not talking to localhost
			// Get cluster and user name from kubectl
			buf := &bytes.Buffer{}
			cmd := tu.BashCmd(strings.Join([]string{
				`kubectl config get-contexts "{{.context}}" | tail -n+2 | awk '{print $3}'`,
				`kubectl config get-contexts "{{.context}}" | tail -n+2 | awk '{print $4}'`,
			}, "\n"),
				"context", string(context))
			cmd.Stdout = buf
			require.NoError(t, cmd.Run(), "couldn't get kubernetes context info")
			lines := strings.Split(buf.String(), "\n")
			clustername, username := lines[0], lines[1]

			// Get user info
			buf.Reset()
			cmd = tu.BashCmd(strings.Join([]string{
				`cluster="$(kubectl config view -o json | jq -r '.users[] | select(.name == "{{.user}}") | .user' )"`,
				`echo "${cluster}" | jq -r '.["client-certificate"]'`,
				`echo "${cluster}" | jq -r '.["client-key"]'`,
			}, "\n"),
				"user", username)
			cmd.Stdout = buf
			require.NoError(t, cmd.Run(), "couldn't get kubernetes user info")
			lines = strings.Split(buf.String(), "\n")
			clientCert, clientKey := lines[0], lines[1]

			// Get cluster info
			buf.Reset()
			cmd = tu.BashCmd(strings.Join([]string{
				`cluster="$(kubectl config view -o json | jq -r '.clusters[] | select(.name == "{{.cluster}}") | .cluster')"`,
				`echo "${cluster}" | jq -r .server`,
				`echo "${cluster}" | jq -r '.["certificate-authority"]'`,
			}, "\n"),
				"cluster", clustername)
			cmd.Stdout = buf
			require.NoError(t, cmd.Run(), "couldn't get kubernetes cluster info: %s", buf.String())
			lines = strings.Split(buf.String(), "\n")
			address, CAKey := lines[0], lines[1]

			// Generate config
			config = &rest.Config{
				Host: address,
				TLSClientConfig: rest.TLSClientConfig{
					CertFile: clientCert,
					KeyFile:  clientKey,
					CAFile:   CAKey,
				},
			}
		} else {
			// no context -- talking to localhost
			config = &rest.Config{
				Host: "http://0.0.0.0:8080",
				TLSClientConfig: rest.TLSClientConfig{
					Insecure: false,
				},
			}
		}
	}
	k, err := kube.NewForConfig(config)
	require.NoError(t, err)
	return k
}

var pachClient *client.APIClient
var getPachClientOnce sync.Once

func getPachClient(t testing.TB) *client.APIClient {
	getPachClientOnce.Do(func() {
		var err error
		if addr := os.Getenv("PACHD_PORT_650_TCP_ADDR"); addr != "" {
			pachClient, err = client.NewInCluster()
		} else {
			pachClient, err = client.NewOnUserMachine(false, "user")
		}
		require.NoError(t, err)
	})
	return pachClient
}

func uniqueString(prefix string) string {
	return prefix + uuid.NewWithoutDashes()[0:12]
}<|MERGE_RESOLUTION|>--- conflicted
+++ resolved
@@ -6275,18 +6275,13 @@
 	require.Equal(t, "81269575dcfc6ac2e2a463ad8016163f79c97f5c", strings.TrimSpace(buf.String()))
 }
 
-<<<<<<< HEAD
 func TestPipelineWithDatumTimeout(t *testing.T) {
-=======
-func TestCommitDescription(t *testing.T) {
->>>>>>> 332ebc3d
-	if testing.Short() {
-		t.Skip("Skipping integration tests in short mode")
-	}
-
-	c := getPachClient(t)
-	defer require.NoError(t, c.DeleteAll())
-<<<<<<< HEAD
+	if testing.Short() {
+		t.Skip("Skipping integration tests in short mode")
+	}
+
+	c := getPachClient(t)
+	defer require.NoError(t, c.DeleteAll())
 
 	dataRepo := uniqueString("TestPipelineWithDatumTimeout_data")
 	require.NoError(t, c.CreateRepo(dataRepo))
@@ -6461,7 +6456,15 @@
 	require.NoError(t, err)
 	epsilon := math.Abs(float64(seconds - timeout))
 	require.True(t, epsilon <= 1.0)
-=======
+}
+
+func TestCommitDescription(t *testing.T) {
+	if testing.Short() {
+		t.Skip("Skipping integration tests in short mode")
+	}
+
+	c := getPachClient(t)
+	defer require.NoError(t, c.DeleteAll())
 	ctx, cancel := context.WithTimeout(context.Background(), 60*time.Second)
 	defer cancel()
 
@@ -6508,7 +6511,6 @@
 	require.NoError(t, err)
 	require.Equal(t, "test commit description in finish-commit that overwrites", commitInfo.Description)
 	require.NoError(t, pfspretty.PrintDetailedCommitInfo(commitInfo))
->>>>>>> 332ebc3d
 }
 
 func getAllObjects(t testing.TB, c *client.APIClient) []*pfs.Object {
