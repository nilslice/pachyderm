package server

import (
	"bytes"
	"fmt"
	"math/rand"
	"path"
	"strings"
	"sync"
	"testing"
	"time"

	"golang.org/x/net/context"

	"github.com/pachyderm/pachyderm/src/client"
	pfsclient "github.com/pachyderm/pachyderm/src/client/pfs"
	"github.com/pachyderm/pachyderm/src/client/pkg/require"
	"github.com/pachyderm/pachyderm/src/client/pkg/uuid"
	ppsclient "github.com/pachyderm/pachyderm/src/client/pps"
	"github.com/pachyderm/pachyderm/src/server/pkg/workload"
	ppsserver "github.com/pachyderm/pachyderm/src/server/pps"
)

const (
	NUMFILES = 25
	KB       = 1024 * 1024
)

func TestJob(t *testing.T) {
	testJob(t, 4)
}

func TestJobNoShard(t *testing.T) {
	testJob(t, 0)
}

func testJob(t *testing.T, shards int) {
	if testing.Short() {
		t.Skip("Skipping integration tests in short mode")
	}

	t.Parallel()
	c := getPachClient(t)
	dataRepo := uniqueString("TestJob.data")
	require.NoError(t, c.CreateRepo(dataRepo))
	commit, err := c.StartCommit(dataRepo, "", "")
	require.NoError(t, err)
	fileContent := "foo\n"
	// We want to create lots of files so that each parallel job will be
	// started with some files
	numFiles := shards*100 + 100
	for i := 0; i < numFiles; i++ {
		_, err = c.PutFile(dataRepo, commit.ID, fmt.Sprintf("file-%d", i), strings.NewReader(fileContent))
		require.NoError(t, err)
	}
	require.NoError(t, c.FinishCommit(dataRepo, commit.ID))
	job, err := c.CreateJob(
		"",
		[]string{"bash"},
		[]string{fmt.Sprintf("cp %s %s", path.Join("/pfs", dataRepo, "*"), "/pfs/out")},
		uint64(shards),
		[]*ppsclient.JobInput{{
			Commit: commit,
			Reduce: true,
		}},
		"",
	)
	require.NoError(t, err)
	inspectJobRequest := &ppsclient.InspectJobRequest{
		Job:         job,
		BlockOutput: true,
		BlockState:  true,
	}
	ctx, cancel := context.WithTimeout(context.Background(), time.Second*30)
	defer cancel() //cleanup resources
	jobInfo, err := c.PpsAPIClient.InspectJob(ctx, inspectJobRequest)
	require.NoError(t, err)
	require.Equal(t, ppsclient.JobState_JOB_STATE_SUCCESS.String(), jobInfo.State.String())
	require.True(t, jobInfo.Parallelism > 0)
	commitInfo, err := c.InspectCommit(jobInfo.OutputCommit.Repo.Name, jobInfo.OutputCommit.ID)
	require.NoError(t, err)
	require.Equal(t, pfsclient.CommitType_COMMIT_TYPE_READ, commitInfo.CommitType)
	for i := 0; i < numFiles; i++ {
		var buffer bytes.Buffer
		require.NoError(t, c.GetFile(jobInfo.OutputCommit.Repo.Name, jobInfo.OutputCommit.ID, fmt.Sprintf("file-%d", i), 0, 0, "", nil, &buffer))
		require.Equal(t, fileContent, buffer.String())
	}
}

func TestDuplicatedJob(t *testing.T) {
	if testing.Short() {
		t.Skip("Skipping integration tests in short mode")
	}

	t.Parallel()

	c := getPachClient(t)

	dataRepo := uniqueString("TestDuplicatedJob.data")
	require.NoError(t, c.CreateRepo(dataRepo))

	commit, err := c.StartCommit(dataRepo, "", "")
	require.NoError(t, err)

	fileContent := "foo\n"
	_, err = c.PutFile(dataRepo, commit.ID, "file", strings.NewReader(fileContent))
	require.NoError(t, err)

	require.NoError(t, c.FinishCommit(dataRepo, commit.ID))

	pipelineName := uniqueString("TestDuplicatedJob.pipeline")
	require.NoError(t, c.CreateRepo(pipelineName))

	cmd := []string{"cp", path.Join("/pfs", dataRepo, "file"), "/pfs/out/file"}
	// Now we manually create the same job
	req := &ppsclient.CreateJobRequest{
		Transform: &ppsclient.Transform{
			Cmd: cmd,
		},
		Pipeline: &ppsclient.Pipeline{
			Name: pipelineName,
		},
		Inputs: []*ppsclient.JobInput{{
			Commit: commit,
		}},
	}

	job1, err := c.PpsAPIClient.CreateJob(context.Background(), req)
	require.NoError(t, err)

	job2, err := c.PpsAPIClient.CreateJob(context.Background(), req)
	require.NoError(t, err)

	require.Equal(t, job1, job2)

	inspectJobRequest := &ppsclient.InspectJobRequest{
		Job:         job1,
		BlockOutput: true,
		BlockState:  true,
	}
	ctx, cancel := context.WithTimeout(context.Background(), time.Second*30)
	defer cancel() //cleanup resources
	jobInfo, err := c.PpsAPIClient.InspectJob(ctx, inspectJobRequest)
	require.NoError(t, err)

	var buffer bytes.Buffer
	require.NoError(t, c.GetFile(jobInfo.OutputCommit.Repo.Name, jobInfo.OutputCommit.ID, "file", 0, 0, "", nil, &buffer))
	require.Equal(t, fileContent, buffer.String())
}

func TestLogs(t *testing.T) {
	if testing.Short() {
		t.Skip("Skipping integration tests in short mode")
	}
	t.Parallel()
	c := getPachClient(t)
	job, err := c.CreateJob(
		"",
		[]string{"echo", "foo"},
		nil,
		4,
		[]*ppsclient.JobInput{},
		"",
	)
	require.NoError(t, err)
	inspectJobRequest := &ppsclient.InspectJobRequest{
		Job:        job,
		BlockState: true,
	}
	ctx, cancel := context.WithTimeout(context.Background(), time.Second*30)
	defer cancel() //cleanup resources
	_, err = c.PpsAPIClient.InspectJob(ctx, inspectJobRequest)
	require.NoError(t, err)
	// TODO we Sleep here because even though the job has completed kubernetes
	// might not have even noticed the container was created yet
	time.Sleep(10 * time.Second)
	var buffer bytes.Buffer
	require.NoError(t, c.GetLogs(job.ID, &buffer))
	require.Equal(t, "0 | foo\n1 | foo\n2 | foo\n3 | foo\n", buffer.String())
}

func TestGrep(t *testing.T) {

	if testing.Short() {
		t.Skip("Skipping integration tests in short mode")
	}

	t.Parallel()
	dataRepo := uniqueString("TestGrep.data")
	c := getPachClient(t)
	require.NoError(t, c.CreateRepo(dataRepo))
	commit, err := c.StartCommit(dataRepo, "", "")
	require.NoError(t, err)
	for i := 0; i < 100; i++ {
		_, err = c.PutFile(dataRepo, commit.ID, fmt.Sprintf("file%d", i), strings.NewReader("foo\nbar\nfizz\nbuzz\n"))
		require.NoError(t, err)
	}
	require.NoError(t, c.FinishCommit(dataRepo, commit.ID))
	job1, err := c.CreateJob(
		"",
		[]string{"bash"},
		[]string{fmt.Sprintf("grep foo /pfs/%s/* >/pfs/out/foo", dataRepo)},
		1,
		[]*ppsclient.JobInput{{Commit: commit}},
		"",
	)
	require.NoError(t, err)
	job2, err := c.CreateJob(
		"",
		[]string{"bash"},
		[]string{fmt.Sprintf("grep foo /pfs/%s/* >/pfs/out/foo", dataRepo)},
		4,
		[]*ppsclient.JobInput{{Commit: commit}},
		"",
	)
	require.NoError(t, err)
	inspectJobRequest := &ppsclient.InspectJobRequest{
		Job:         job1,
		BlockOutput: true,
		BlockState:  true,
	}
	ctx, cancel := context.WithTimeout(context.Background(), time.Second*30)
	defer cancel() //cleanup resources
	job1Info, err := c.PpsAPIClient.InspectJob(ctx, inspectJobRequest)
	require.NoError(t, err)
	inspectJobRequest.Job = job2
	job2Info, err := c.PpsAPIClient.InspectJob(ctx, inspectJobRequest)
	require.NoError(t, err)
	repo1Info, err := c.InspectRepo(job1Info.OutputCommit.Repo.Name)
	require.NoError(t, err)
	repo2Info, err := c.InspectRepo(job2Info.OutputCommit.Repo.Name)
	require.NoError(t, err)
	require.Equal(t, repo1Info.SizeBytes, repo2Info.SizeBytes)
}

func TestJobLongOutputLine(t *testing.T) {
	if testing.Short() {
		t.Skip("Skipping integration tests in short mode")
	}
	t.Parallel()
	c := getPachClient(t)
	job, err := c.CreateJob(
		"",
		[]string{"sh"},
		[]string{"yes | tr -d '\\n' | head -c 1000000 > /pfs/out/file"},
		1,
		[]*ppsclient.JobInput{},
		"",
	)
	require.NoError(t, err)
	inspectJobRequest := &ppsclient.InspectJobRequest{
		Job:        job,
		BlockState: true,
	}
	jobInfo, err := c.PpsAPIClient.InspectJob(context.Background(), inspectJobRequest)
	require.NoError(t, err)
	require.Equal(t, ppsclient.JobState_JOB_STATE_SUCCESS.String(), jobInfo.State.String())
}

func TestPipeline(t *testing.T) {

	if testing.Short() {
		t.Skip("Skipping integration tests in short mode")
	}

	t.Parallel()
	c := getPachClient(t)
	// create repos
	dataRepo := uniqueString("TestPipeline.data")
	require.NoError(t, c.CreateRepo(dataRepo))
	// create pipeline
	pipelineName := uniqueString("pipeline")
	outRepo := ppsserver.PipelineRepo(client.NewPipeline(pipelineName))
	require.NoError(t, c.CreatePipeline(
		pipelineName,
		"",
		[]string{"cp", path.Join("/pfs", dataRepo, "file"), "/pfs/out/file"},
		nil,
		1,
		[]*ppsclient.PipelineInput{{Repo: &pfsclient.Repo{Name: dataRepo}}},
	))
	// Do first commit to repo
	commit1, err := c.StartCommit(dataRepo, "", "")
	require.NoError(t, err)
	_, err = c.PutFile(dataRepo, commit1.ID, "file", strings.NewReader("foo\n"))
	require.NoError(t, err)
	require.NoError(t, c.FinishCommit(dataRepo, commit1.ID))
	listCommitRequest := &pfsclient.ListCommitRequest{
		Repo:       []*pfsclient.Repo{outRepo},
		CommitType: pfsclient.CommitType_COMMIT_TYPE_READ,
		Block:      true,
	}
	listCommitResponse, err := c.PfsAPIClient.ListCommit(
		context.Background(),
		listCommitRequest,
	)
	require.NoError(t, err)
	outCommits := listCommitResponse.CommitInfo
	require.Equal(t, 1, len(outCommits))
	var buffer bytes.Buffer
	require.NoError(t, c.GetFile(outRepo.Name, outCommits[0].Commit.ID, "file", 0, 0, "", nil, &buffer))
	require.Equal(t, "foo\n", buffer.String())
	// Do second commit to repo
	commit2, err := c.StartCommit(dataRepo, commit1.ID, "")
	require.NoError(t, err)
	_, err = c.PutFile(dataRepo, commit2.ID, "file", strings.NewReader("bar\n"))
	require.NoError(t, err)
	require.NoError(t, c.FinishCommit(dataRepo, commit2.ID))
	listCommitRequest = &pfsclient.ListCommitRequest{
		Repo:       []*pfsclient.Repo{outRepo},
		FromCommit: []*pfsclient.Commit{outCommits[0].Commit},
		CommitType: pfsclient.CommitType_COMMIT_TYPE_READ,
		Block:      true,
	}
	listCommitResponse, err = c.PfsAPIClient.ListCommit(
		context.Background(),
		listCommitRequest,
	)
	require.NoError(t, err)
	require.NotNil(t, listCommitResponse.CommitInfo[0].ParentCommit)
	require.Equal(t, outCommits[0].Commit.ID, listCommitResponse.CommitInfo[0].ParentCommit.ID)
	outCommits = listCommitResponse.CommitInfo
	require.Equal(t, 1, len(outCommits))
	buffer = bytes.Buffer{}
	require.NoError(t, c.GetFile(outRepo.Name, outCommits[0].Commit.ID, "file", 0, 0, "", nil, &buffer))
	require.Equal(t, "foo\nbar\n", buffer.String())

	require.NoError(t, c.DeletePipeline(pipelineName))

	pipelineInfos, err := c.PpsAPIClient.ListPipeline(context.Background(), &ppsclient.ListPipelineRequest{})
	require.NoError(t, err)
	for _, pipelineInfo := range pipelineInfos.PipelineInfo {
		require.True(t, pipelineInfo.Pipeline.Name != pipelineName)
	}

	// Do third commit to repo; this time pipeline should not run since it's been deleted
	commit3, err := c.StartCommit(dataRepo, commit2.ID, "")
	require.NoError(t, err)
	_, err = c.PutFile(dataRepo, commit3.ID, "file", strings.NewReader("buzz\n"))
	require.NoError(t, err)
	require.NoError(t, c.FinishCommit(dataRepo, commit3.ID))

	// We will sleep a while to wait for the pipeline to actually get cancelled
	// Also if the pipeline didn't get cancelled (due to a bug), we sleep a while
	// to let the pipeline commit
	time.Sleep(5 * time.Second)
	listCommitRequest = &pfsclient.ListCommitRequest{
		Repo: []*pfsclient.Repo{outRepo},
	}
	listCommitResponse, err = c.PfsAPIClient.ListCommit(
		context.Background(),
		listCommitRequest,
	)
	require.NoError(t, err)
	// there should only be two commits in the pipeline
	require.Equal(t, 2, len(listCommitResponse.CommitInfo))
}

func TestPipelineWithTooMuchParallelism(t *testing.T) {
	if testing.Short() {
		t.Skip("Skipping integration tests in short mode")
	}

	t.Parallel()
	c := getPachClient(t)
	// create repos
	dataRepo := uniqueString("TestPipelineWithTooMuchParallelism.data")
	require.NoError(t, c.CreateRepo(dataRepo))
	// create pipeline
	pipelineName := uniqueString("pipeline")
	outRepo := ppsserver.PipelineRepo(client.NewPipeline(pipelineName))
	// This pipeline will fail if any pod sees empty input, since cp won't
	// be able to find the file.
	// We have parallelism set to 3 so that if we actually start 3 pods,
	// which would be a buggy behavior, some jobs don't see any files
	require.NoError(t, c.CreatePipeline(
		pipelineName,
		"",
		[]string{"cp", path.Join("/pfs", dataRepo, "file"), "/pfs/out/file"},
		nil,
		3,
		[]*ppsclient.PipelineInput{{
			Repo:   &pfsclient.Repo{Name: dataRepo},
			Reduce: true, // setting reduce to true so only one pod gets the file
		}},
	))
	// Do first commit to repo
	commit1, err := c.StartCommit(dataRepo, "", "")
	require.NoError(t, err)
	_, err = c.PutFile(dataRepo, commit1.ID, "file", strings.NewReader("foo\n"))
	require.NoError(t, err)
	require.NoError(t, c.FinishCommit(dataRepo, commit1.ID))
	listCommitRequest := &pfsclient.ListCommitRequest{
		Repo:       []*pfsclient.Repo{outRepo},
		CommitType: pfsclient.CommitType_COMMIT_TYPE_READ,
		Block:      true,
	}
	ctx, cancel := context.WithTimeout(context.Background(), time.Second*30)
	defer cancel() //cleanup resources
	listCommitResponse, err := c.PfsAPIClient.ListCommit(
		ctx,
		listCommitRequest,
	)
	require.NoError(t, err)
	outCommits := listCommitResponse.CommitInfo
	require.Equal(t, 1, len(outCommits))
	var buffer bytes.Buffer
	require.NoError(t, c.GetFile(outRepo.Name, outCommits[0].Commit.ID, "file", 0, 0, "", nil, &buffer))
	require.Equal(t, "foo\n", buffer.String())
	require.Equal(t, false, outCommits[0].Cancelled)
}

func TestPipelineWithEmptyInputs(t *testing.T) {
	if testing.Short() {
		t.Skip("Skipping integration tests in short mode")
	}

	t.Parallel()
	c := getPachClient(t)
	// create pipeline
	pipelineName := uniqueString("pipeline")
	outRepo := ppsserver.PipelineRepo(client.NewPipeline(pipelineName))
	require.NoError(t, c.CreatePipeline(
		pipelineName,
		"",
		[]string{"sh"},
		[]string{
			"NEW_UUID=$(cat /dev/urandom | tr -dc 'a-zA-Z0-9' | fold -w 32 | head -n 1)",
			"echo foo > /pfs/out/$NEW_UUID",
		},
		3,
		nil,
	))

	// Manually trigger the pipeline
	job, err := c.PpsAPIClient.CreateJob(context.Background(), &ppsclient.CreateJobRequest{
		Pipeline: &ppsclient.Pipeline{
			Name: pipelineName,
		},
	})
	inspectJobRequest := &ppsclient.InspectJobRequest{
		Job:         job,
		BlockOutput: true,
		BlockState:  true,
	}
	ctx, cancel := context.WithTimeout(context.Background(), time.Second*60)
	defer cancel()
	jobInfo, err := pachClient.InspectJob(ctx, inspectJobRequest)
	require.NoError(t, err)
	require.Equal(t, ppsclient.JobState_JOB_STATE_SUCCESS.String(), jobInfo.State.String())
	require.Equal(t, 3, int(jobInfo.Parallelism))

	listCommitRequest := &pfsclient.ListCommitRequest{
		Repo:       []*pfsclient.Repo{outRepo},
		CommitType: pfsclient.CommitType_COMMIT_TYPE_READ,
		Block:      true,
	}
<<<<<<< HEAD
	listCommitResponse, err := c.PfsAPIClient.ListCommit(
		context.Background(),
=======
	listCommitResponse, err := pachClient.ListCommit(
		ctx,
>>>>>>> fae98e54
		listCommitRequest,
	)
	require.NoError(t, err)
	outCommits := listCommitResponse.CommitInfo
	require.Equal(t, 1, len(outCommits))
	fileInfos, err := c.ListFile(outRepo.Name, outCommits[0].Commit.ID, "", "", nil, false)
	require.NoError(t, err)
	require.Equal(t, 3, len(fileInfos))

	// Make sure that each job gets a different ID
	job2, err := pachClient.CreateJob(context.Background(), &ppsclient.CreateJobRequest{
		Pipeline: &ppsclient.Pipeline{
			Name: pipelineName,
		},
	})
	require.True(t, job.ID != job2.ID)
}

func TestPipelineThatWritesToOneFile(t *testing.T) {
	if testing.Short() {
		t.Skip("Skipping integration tests in short mode")
	}

	t.Parallel()
	pachClient := getPachClient(t)
	// create pipeline
	pipelineName := uniqueString("pipeline")
	outRepo := ppsserver.PipelineRepo(ppsclient.NewPipeline(pipelineName))
	require.NoError(t, ppsclient.CreatePipeline(
		pachClient,
		pipelineName,
		"",
		[]string{"sh"},
		[]string{
			"dd if=/dev/zero of=/pfs/out/file bs=10 count=1",
		},
		3,
		nil,
	))

	// Manually trigger the pipeline
	_, err := pachClient.CreateJob(context.Background(), &ppsclient.CreateJobRequest{
		Pipeline: &ppsclient.Pipeline{
			Name: pipelineName,
		},
	})

	listCommitRequest := &pfsclient.ListCommitRequest{
		Repo:       []*pfsclient.Repo{outRepo},
		CommitType: pfsclient.CommitType_COMMIT_TYPE_READ,
		Block:      true,
	}
	ctx, cancel := context.WithTimeout(context.Background(), time.Second*60)
	defer cancel()
	listCommitResponse, err := pachClient.ListCommit(
		ctx,
		listCommitRequest,
	)
	require.NoError(t, err)
	outCommits := listCommitResponse.CommitInfo
	require.Equal(t, 1, len(outCommits))
	var buffer bytes.Buffer
	require.NoError(t, pfsclient.GetFile(pachClient, outRepo.Name, outCommits[0].Commit.ID, "file", 0, 0, "", nil, &buffer))
	require.Equal(t, 30, buffer.Len())
}

func TestPipelineThatOverwritesFile(t *testing.T) {
	if testing.Short() {
		t.Skip("Skipping integration tests in short mode")
	}

	t.Parallel()
	pachClient := getPachClient(t)
	// create pipeline
	pipelineName := uniqueString("pipeline")
	outRepo := ppsserver.PipelineRepo(ppsclient.NewPipeline(pipelineName))
	require.NoError(t, ppsclient.CreatePipeline(
		pachClient,
		pipelineName,
		"",
		[]string{"sh"},
		[]string{
			"echo foo > /pfs/out/file",
		},
		3,
		nil,
	))

	// Manually trigger the pipeline
	job, err := pachClient.CreateJob(context.Background(), &ppsclient.CreateJobRequest{
		Pipeline: &ppsclient.Pipeline{
			Name: pipelineName,
		},
	})

	listCommitRequest := &pfsclient.ListCommitRequest{
		Repo:       []*pfsclient.Repo{outRepo},
		CommitType: pfsclient.CommitType_COMMIT_TYPE_READ,
		Block:      true,
	}
	ctx, cancel := context.WithTimeout(context.Background(), time.Second*60)
	defer cancel()
	listCommitResponse, err := pachClient.ListCommit(
		ctx,
		listCommitRequest,
	)
	require.NoError(t, err)
	outCommits := listCommitResponse.CommitInfo
	require.Equal(t, 1, len(outCommits))
	var buffer bytes.Buffer
	require.NoError(t, pfsclient.GetFile(pachClient, outRepo.Name, outCommits[0].Commit.ID, "file", 0, 0, "", nil, &buffer))
	require.Equal(t, "foo\nfoo\nfoo\n", buffer.String())

	// Manually trigger the pipeline
	_, err = pachClient.CreateJob(context.Background(), &ppsclient.CreateJobRequest{
		Pipeline: &ppsclient.Pipeline{
			Name: pipelineName,
		},
		ParentJob: job,
	})

	listCommitRequest = &pfsclient.ListCommitRequest{
		Repo:       []*pfsclient.Repo{outRepo},
		CommitType: pfsclient.CommitType_COMMIT_TYPE_READ,
		FromCommit: []*pfsclient.Commit{outCommits[0].Commit},
		Block:      true,
	}
	listCommitResponse, err = pachClient.ListCommit(
		ctx,
		listCommitRequest,
	)
	require.NoError(t, err)
	outCommits = listCommitResponse.CommitInfo
	require.Equal(t, 1, len(outCommits))
	var buffer2 bytes.Buffer
	require.NoError(t, pfsclient.GetFile(pachClient, outRepo.Name, outCommits[0].Commit.ID, "file", 0, 0, "", nil, &buffer2))
	require.Equal(t, "foo\nfoo\nfoo\nfoo\nfoo\nfoo\n", buffer2.String())
}

func TestPipelineThatAppendsToFile(t *testing.T) {
	if testing.Short() {
		t.Skip("Skipping integration tests in short mode")
	}

	t.Parallel()
	pachClient := getPachClient(t)
	// create pipeline
	pipelineName := uniqueString("pipeline")
	outRepo := ppsserver.PipelineRepo(ppsclient.NewPipeline(pipelineName))
	require.NoError(t, ppsclient.CreatePipeline(
		pachClient,
		pipelineName,
		"",
		[]string{"sh"},
		[]string{
			"echo foo >> /pfs/out/file",
		},
		3,
		nil,
	))

	// Manually trigger the pipeline
	job, err := pachClient.CreateJob(context.Background(), &ppsclient.CreateJobRequest{
		Pipeline: &ppsclient.Pipeline{
			Name: pipelineName,
		},
	})

	listCommitRequest := &pfsclient.ListCommitRequest{
		Repo:       []*pfsclient.Repo{outRepo},
		CommitType: pfsclient.CommitType_COMMIT_TYPE_READ,
		Block:      true,
	}
	ctx, cancel := context.WithTimeout(context.Background(), time.Second*30)
	defer cancel()
	listCommitResponse, err := pachClient.ListCommit(
		ctx,
		listCommitRequest,
	)
	require.NoError(t, err)
	outCommits := listCommitResponse.CommitInfo
	require.Equal(t, 1, len(outCommits))
	var buffer bytes.Buffer
	require.NoError(t, pfsclient.GetFile(pachClient, outRepo.Name, outCommits[0].Commit.ID, "file", 0, 0, "", nil, &buffer))
	require.Equal(t, "foo\nfoo\nfoo\n", buffer.String())

	// Manually trigger the pipeline
	_, err = pachClient.CreateJob(context.Background(), &ppsclient.CreateJobRequest{
		Pipeline: &ppsclient.Pipeline{
			Name: pipelineName,
		},
		ParentJob: job,
	})

	listCommitRequest = &pfsclient.ListCommitRequest{
		Repo:       []*pfsclient.Repo{outRepo},
		CommitType: pfsclient.CommitType_COMMIT_TYPE_READ,
		Block:      true,
		FromCommit: []*pfsclient.Commit{outCommits[0].Commit},
	}
	listCommitResponse, err = pachClient.ListCommit(
		ctx,
		listCommitRequest,
	)
	require.NoError(t, err)
	outCommits = listCommitResponse.CommitInfo
	require.Equal(t, 1, len(outCommits))
	var buffer2 bytes.Buffer
	require.NoError(t, pfsclient.GetFile(pachClient, outRepo.Name, outCommits[0].Commit.ID, "file", 0, 0, "", nil, &buffer2))
	require.Equal(t, "foo\nfoo\nfoo\nfoo\nfoo\nfoo\n", buffer2.String())
}

func TestRemoveAndAppend(t *testing.T) {
	if testing.Short() {
		t.Skip("Skipping integration tests in short mode")
	}

	t.Parallel()
	pachClient := getPachClient(t)

	ctx, cancel := context.WithTimeout(context.Background(), time.Second*60)
	defer cancel() //cleanup resources

	job1, err := pachClient.CreateJob(context.Background(), &ppsclient.CreateJobRequest{
		Transform: &ppsclient.Transform{
			Cmd: []string{"sh"},
			Stdin: []string{
				"echo foo > /pfs/out/file",
			},
		},
		Parallelism: 3,
	})
	require.NoError(t, err)

	inspectJobRequest1 := &ppsclient.InspectJobRequest{
		Job:         job1,
		BlockOutput: true,
		BlockState:  true,
	}
	jobInfo1, err := pachClient.InspectJob(ctx, inspectJobRequest1)
	require.NoError(t, err)
	require.Equal(t, ppsclient.JobState_JOB_STATE_SUCCESS, jobInfo1.State)

	var buffer bytes.Buffer
	require.NoError(t, pfsclient.GetFile(pachClient, jobInfo1.OutputCommit.Repo.Name, jobInfo1.OutputCommit.ID, "file", 0, 0, "", nil, &buffer))
	require.Equal(t, "foo\nfoo\nfoo\n", buffer.String())

	job2, err := pachClient.CreateJob(context.Background(), &ppsclient.CreateJobRequest{
		Transform: &ppsclient.Transform{
			Cmd: []string{"sh"},
			Stdin: []string{
				"unlink /pfs/out/file && echo bar > /pfs/out/file",
			},
		},
		Parallelism: 3,
		ParentJob:   job1,
	})
	require.NoError(t, err)

	inspectJobRequest2 := &ppsclient.InspectJobRequest{
		Job:         job2,
		BlockOutput: true,
		BlockState:  true,
	}
	jobInfo2, err := pachClient.InspectJob(ctx, inspectJobRequest2)
	require.NoError(t, err)
	require.Equal(t, ppsclient.JobState_JOB_STATE_SUCCESS, jobInfo2.State)

	var buffer2 bytes.Buffer
	require.NoError(t, pfsclient.GetFile(pachClient, jobInfo2.OutputCommit.Repo.Name, jobInfo2.OutputCommit.ID, "file", 0, 0, "", nil, &buffer2))
	require.Equal(t, "bar\nbar\nbar\n", buffer2.String())
}

func TestWorkload(t *testing.T) {

	if testing.Short() {
		t.Skip("Skipping integration tests in short mode")
	}

	t.Parallel()
	c := getPachClient(t)
	seed := time.Now().UnixNano()
	require.NoError(t, workload.RunWorkload(c, rand.New(rand.NewSource(seed)), 100))
}

func TestSharding(t *testing.T) {

	if testing.Short() {
		t.Skip("Skipping integration tests in short mode")
	}

	t.Parallel()
	repo := uniqueString("TestSharding")
	c := getPachClient(t)
	err := c.CreateRepo(repo)
	require.NoError(t, err)
	commit, err := c.StartCommit(repo, "", "")
	require.NoError(t, err)
	var wg sync.WaitGroup
	for i := 0; i < NUMFILES; i++ {
		i := i
		wg.Add(1)
		go func() {
			defer wg.Done()
			rand := rand.New(rand.NewSource(int64(i)))
			_, err = c.PutFile(repo, commit.ID, fmt.Sprintf("file%d", i), workload.NewReader(rand, KB))
			require.NoError(t, err)
		}()
	}
	wg.Wait()
	err = c.FinishCommit(repo, commit.ID)
	require.NoError(t, err)
	wg = sync.WaitGroup{}
	for i := 0; i < NUMFILES; i++ {
		i := i
		wg.Add(1)
		go func() {
			defer wg.Done()
			var buffer1Shard bytes.Buffer
			var buffer4Shard bytes.Buffer
			shard := &pfsclient.Shard{FileModulus: 1, BlockModulus: 1}
			err := c.GetFile(repo, commit.ID,
				fmt.Sprintf("file%d", i), 0, 0, "", shard, &buffer1Shard)
			require.NoError(t, err)
			shard.BlockModulus = 4
			for blockNumber := uint64(0); blockNumber < 4; blockNumber++ {
				shard.BlockNumber = blockNumber
				err := c.GetFile(repo, commit.ID,
					fmt.Sprintf("file%d", i), 0, 0, "", shard, &buffer4Shard)
				require.NoError(t, err)
			}
			require.Equal(t, buffer1Shard.Len(), buffer4Shard.Len())
		}()
	}
	wg.Wait()
}

func TestFromCommit(t *testing.T) {

	if testing.Short() {
		t.Skip("Skipping integration tests in short mode")
	}

	t.Parallel()
	repo := uniqueString("TestFromCommit")
	c := getPachClient(t)
	seed := time.Now().UnixNano()
	rand := rand.New(rand.NewSource(seed))
	err := c.CreateRepo(repo)
	require.NoError(t, err)
	commit1, err := c.StartCommit(repo, "", "")
	require.NoError(t, err)
	_, err = c.PutFile(repo, commit1.ID, "file", workload.NewReader(rand, KB))
	require.NoError(t, err)
	err = c.FinishCommit(repo, commit1.ID)
	require.NoError(t, err)
	commit2, err := c.StartCommit(repo, commit1.ID, "")
	require.NoError(t, err)
	_, err = c.PutFile(repo, commit2.ID, "file", workload.NewReader(rand, KB))
	require.NoError(t, err)
	err = c.FinishCommit(repo, commit2.ID)
	require.NoError(t, err)
	var buffer bytes.Buffer
	require.NoError(t, c.GetFile(repo, commit2.ID, "file", 0, 0, commit1.ID, nil, &buffer))
	require.Equal(t, buffer.Len(), KB)
	buffer = bytes.Buffer{}
	require.NoError(t, c.GetFile(repo, commit2.ID, "file", 0, 0, "", nil, &buffer))
	require.Equal(t, buffer.Len(), 2*KB)
}

func TestSimple(t *testing.T) {
	if testing.Short() {
		t.Skip("Skipping integration tests in short mode")
	}
	t.Parallel()
	c := getPachClient(t)
	repo := uniqueString("TestSimple")
	require.NoError(t, c.CreateRepo(repo))
	commit1, err := c.StartCommit(repo, "", "")
	require.NoError(t, err)
	_, err = c.PutFile(repo, commit1.ID, "foo", strings.NewReader("foo\n"))
	require.NoError(t, err)
	require.NoError(t, c.FinishCommit(repo, commit1.ID))
	commitInfos, err := c.ListCommit([]string{repo}, nil, client.NONE, false, false)
	require.NoError(t, err)
	require.Equal(t, 1, len(commitInfos))
	var buffer bytes.Buffer
	require.NoError(t, c.GetFile(repo, commit1.ID, "foo", 0, 0, "", nil, &buffer))
	require.Equal(t, "foo\n", buffer.String())
	commit2, err := c.StartCommit(repo, commit1.ID, "")
	require.NoError(t, err)
	_, err = c.PutFile(repo, commit2.ID, "foo", strings.NewReader("foo\n"))
	require.NoError(t, err)
	err = c.FinishCommit(repo, commit2.ID)
	require.NoError(t, err)
	buffer = bytes.Buffer{}
	require.NoError(t, c.GetFile(repo, commit1.ID, "foo", 0, 0, "", nil, &buffer))
	require.Equal(t, "foo\n", buffer.String())
	buffer = bytes.Buffer{}
	require.NoError(t, c.GetFile(repo, commit2.ID, "foo", 0, 0, "", nil, &buffer))
	require.Equal(t, "foo\nfoo\n", buffer.String())
}

func getPachClient(t *testing.T) *client.APIClient {
	client, err := client.NewFromAddress("0.0.0.0:30650")
	require.NoError(t, err)
	return client
}

func uniqueString(prefix string) string {
	return prefix + "." + uuid.NewWithoutDashes()[0:12]
}<|MERGE_RESOLUTION|>--- conflicted
+++ resolved
@@ -455,13 +455,8 @@
 		CommitType: pfsclient.CommitType_COMMIT_TYPE_READ,
 		Block:      true,
 	}
-<<<<<<< HEAD
 	listCommitResponse, err := c.PfsAPIClient.ListCommit(
-		context.Background(),
-=======
-	listCommitResponse, err := pachClient.ListCommit(
 		ctx,
->>>>>>> fae98e54
 		listCommitRequest,
 	)
 	require.NoError(t, err)
