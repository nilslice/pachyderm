--- conflicted
+++ resolved
@@ -3450,7 +3450,6 @@
 	})
 }
 
-<<<<<<< HEAD
 func TestIncrementalPipeline(t *testing.T) {
 	if testing.Short() {
 		t.Skip("Skipping integration tests in short mode")
@@ -3498,7 +3497,8 @@
 	var buf bytes.Buffer
 	require.NoError(t, c.GetFile(pipeline, "master", "sum", 0, 0, &buf))
 	require.Equal(t, fmt.Sprintf("%d\n", 15), buf.String())
-=======
+}
+
 func TestGarbageCollection(t *testing.T) {
 	if testing.Short() {
 		t.Skip("Skipping integration tests in short mode")
@@ -3645,7 +3645,6 @@
 		tags = append(tags, resp.Tag)
 	}
 	return tags
->>>>>>> bb8e346f
 }
 
 func restartAll(t *testing.T) {
