--- conflicted
+++ resolved
@@ -35,11 +35,6 @@
 }
 
 func do(appEnvObj interface{}) error {
-<<<<<<< HEAD
-	logrus.Register()
-	pfsdAddr := getPfsdAddress()
-	clientConn, err := grpc.Dial(pfsdAddr, grpc.WithInsecure())
-=======
 	appEnv := appEnvObj.(*appEnv)
 	address := appEnv.PachydermPfsd1Port
 	if address == "" {
@@ -48,7 +43,6 @@
 		address = strings.Replace(address, "tcp://", "", -1)
 	}
 	clientConn, err := grpc.Dial(address, grpc.WithInsecure())
->>>>>>> 2f28ad74
 	if err != nil {
 		return err
 	}
