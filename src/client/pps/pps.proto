--- conflicted
+++ resolved
@@ -175,12 +175,9 @@
   Input input = 26;
   pfs.BranchInfo new_branch = 27;
   bool incremental = 28;
-<<<<<<< HEAD
-  string salt = 29;
-=======
   pfs.Commit stats_commit = 29;
   bool enable_stats = 32;
->>>>>>> 61063bf7
+  string salt = 33;
 }
 
 enum WorkerState {
@@ -250,11 +247,8 @@
   string description = 21;
   bool incremental = 22;
   string cache_size = 23;
-<<<<<<< HEAD
-  string salt = 24;
-=======
   bool enable_stats = 24;
->>>>>>> 61063bf7
+  string salt = 25;
 }
 
 message PipelineInfos {
@@ -279,11 +273,8 @@
   Input input = 15;
   pfs.BranchInfo new_branch = 16;
   bool incremental = 17;
-<<<<<<< HEAD
-  string salt = 18;
-=======
   bool enable_stats = 18;
->>>>>>> 61063bf7
+  string salt = 19;
 }
 
 message InspectJobRequest {
@@ -367,13 +358,10 @@
   string description = 14;
   bool incremental = 15;
   string cache_size = 16;
-<<<<<<< HEAD
+  bool enable_stats = 17;
   // Reprocess forces the pipeline to reprocess all datums.
   // It only has meaning if Update is true
-  bool reprocess = 17;
-=======
-  bool enable_stats = 17;
->>>>>>> 61063bf7
+  bool reprocess = 18;
 }
 
 message InspectPipelineRequest {
